--- conflicted
+++ resolved
@@ -12,9 +12,6 @@
   | \.eggs/
   | astropy_helpers/
   | naima/_astropy_init\.py
-<<<<<<< HEAD
-=======
   | ah_bootstrap\.py
->>>>>>> 41a7c1b2
 )
 '''