#!/usr/bin/env python
import numpy as np
import naima
import os
import sys
import astropy.units as u
from astropy.io import ascii

# Model definition

from naima.models import InverseCompton, ExponentialCutoffPowerLaw


def ElectronIC(pars, data):

    # Match parameters to ECPL properties, and give them the appropriate units
    amplitude = pars[0] / u.eV
    alpha = pars[1]
    e_cutoff = (10 ** pars[2]) * u.TeV

    # Initialize instances of the particle distribution and radiative model
    ECPL = ExponentialCutoffPowerLaw(amplitude, 10.0 * u.TeV, alpha, e_cutoff)
    IC = InverseCompton(
        ECPL,
        seed_photon_fields=[
            "CMB",
            ["FIR", 26.5 * u.K, 0.415 * u.eV / u.cm ** 3],
        ],
    )

    # compute flux at the energies given in data['energy'], and convert to
    # units of flux data
    model = IC.flux(data, distance=1.0 * u.kpc)

    # Save this realization of the particle distribution function
    elec_energy = np.logspace(11, 15, 100) * u.eV
    nelec = ECPL(elec_energy)

    # Compute and save total energy in electrons above 1 TeV
    We = IC.compute_We(Eemin=1 * u.TeV)

    # The first array returned will be compared to the observed spectrum for
    # fitting. All subsequent objects will be stores in the sampler metadata
    # blobs.
    return model, (elec_energy, nelec), We


# Prior definition


def lnprior(pars):
    """
    Return probability of parameter values according to prior knowledge.
    Parameter limits should be done here through uniform prior ditributions
    """

    logprob = naima.uniform_prior(pars[0], 0.0, np.inf) + naima.uniform_prior(
        pars[1], -1, 5
    )

    return logprob


if __name__ == "__main__":

    # Set initial parameters and labels

    p0 = np.array((1e30, 3.0, np.log10(30)))
    labels = ["norm", "index", "log10(cutoff)"]

    samplerf = "RXJ1713_IC_sampler.hdf5"
    if os.path.exists(samplerf) and "onlyplot" in sys.argv:
        sampler = naima.read_run(samplerf, modelfn=ElectronIC)
    else:
        # Read data
        data = ascii.read("../../examples/RXJ1713_HESS_2007.dat")
        # Run sampler
        sampler, pos = naima.run_sampler(
            data_table=data,
            p0=p0,
            labels=labels,
            model=ElectronIC,
            prior=lnprior,
            nwalkers=128,
            nburn=100,
            nrun=100,
            threads=4,
            prefit=True,
            interactive=True,
        )
        # Save sampler
        naima.save_run("RXJ1713_IC_sampler.hdf5", sampler)

    # Diagnostic plots

    naima.save_results_table("RXJ1713_IC", sampler)
    from astropy.io import ascii

    results = ascii.read("RXJ1713_IC_results.ecsv")
    results.remove_row(-1)  # remove blob2
    for col in ["median", "unc_lo", "unc_hi"]:
        results[col].format = ".3g"

    with open("RXJ1713_IC_results_table.txt", "w") as f:
        info = []
        for key in ["n_walkers", "n_run", "p0", "ML_pars", "MaxLogLikelihood"]:
            info.append("{0:<18}: {1}\n".format(key, str(results.meta[key])))
        f.writelines(info)
        f.write("\n")
        f.write("------------- ------- ------- --------\n")
        results.write(f, format="ascii.fixed_width_two_line")

    alabaster_width = 660
    alabaster_dpi = 125 * alabaster_width / 800

    print("Plotting chains...")
    f = naima.plot_chain(sampler, 1)
    f.savefig("RXJ1713_IC_chain_index.png", dpi=alabaster_dpi)
    f = naima.plot_chain(sampler, 2)
    f.savefig("RXJ1713_IC_chain_cutoff.png", dpi=alabaster_dpi)

    e_range = [100 * u.GeV, 500 * u.TeV]

    # with samples
    print("Plotting samples...")
    f = naima.plot_fit(sampler, 0, ML_info=False)
    f.axes[0].set_ylim(1e-13, 2e-10)
    f.axes[0].set_xlim(left=1e-1)
    f.tight_layout()
    f.subplots_adjust(hspace=0)
    f.savefig("RXJ1713_IC_model_samples.png", dpi=alabaster_dpi)
    print("Plotting samples with e_range...")
    f = naima.plot_fit(
        sampler, 0, e_range=e_range, ML_info=False, n_samples=500
    )
    f.axes[0].set_ylim(1e-13, 2e-10)
    f.axes[0].set_xlim(left=1e-1)
    f.tight_layout()
    f.subplots_adjust(hspace=0)
    f.savefig("RXJ1713_IC_model_samples_erange.png", dpi=alabaster_dpi)

    # with confs
    print("Plotting confs...")
    f = naima.plot_fit(
        sampler, 0, ML_info=False, confs=[3, 1], last_step=False
    )
    f.axes[0].set_ylim(1e-13, 2e-10)
    f.axes[0].set_xlim(left=1e-1)
    f.tight_layout()
    f.subplots_adjust(hspace=0)
    f.savefig("RXJ1713_IC_model_confs.png", dpi=alabaster_dpi)
    print("Plotting confs with e_range...")
    f = naima.plot_fit(
        sampler, 0, e_range=e_range, ML_info=False, confs=[3, 1]
    )
    f.axes[0].set_ylim(1e-13, 2e-10)
    f.axes[0].set_xlim(left=1e-1)
    f.tight_layout()
    f.subplots_adjust(hspace=0)
    f.savefig("RXJ1713_IC_model_confs_erange.png", dpi=alabaster_dpi)

    print("Plotting corner...")
    f = naima.plot_corner(sampler, bins=40)
    w = f.get_size_inches()[0]
    f.savefig("RXJ1713_IC_corner.png", dpi=alabaster_width / w)

    print("Plotting blobs...")
    f = naima.plot_blob(
        sampler,
        1,
        ML_info=False,
        label="Electron energy distribution",
        xlabel=r"Electron energy [$\mathrm{TeV}$]",
    )
<<<<<<< HEAD
=======
    f.axes[0].set_xlim(left=1e-1)
>>>>>>> 4364aa7e
    f.tight_layout()
    f.savefig("RXJ1713_IC_pdist.png", dpi=alabaster_dpi)
    f = naima.plot_blob(sampler, 2, label=r"$W_e(E_e>1\,\mathrm{TeV})$")
    f.savefig("RXJ1713_IC_We.png", dpi=alabaster_dpi)<|MERGE_RESOLUTION|>--- conflicted
+++ resolved
@@ -172,10 +172,7 @@
         label="Electron energy distribution",
         xlabel=r"Electron energy [$\mathrm{TeV}$]",
     )
-<<<<<<< HEAD
-=======
     f.axes[0].set_xlim(left=1e-1)
->>>>>>> 4364aa7e
     f.tight_layout()
     f.savefig("RXJ1713_IC_pdist.png", dpi=alabaster_dpi)
     f = naima.plot_blob(sampler, 2, label=r"$W_e(E_e>1\,\mathrm{TeV})$")
