# Licensed under a 3-clause BSD style license - see LICENSE.rst
from __future__ import (
    absolute_import,
    division,
    print_function,
    unicode_literals,
)

import numpy as np
import astropy.units as u
from astropy.extern import six

from .core import lnprobmodel, _prefit
from .plot import color_cycle, _plot_data_to_ax
from .utils import sed_conversion, validate_data_table
from .extern.validator import validate_array

__all__ = ["InteractiveModelFitter"]


def _process_model(model):
    if (
        isinstance(model, tuple) or isinstance(model, list)
    ) and not isinstance(model, np.ndarray):
        return model[0]
    else:
        return model


class InteractiveModelFitter(object):
    """
    Interactive model fitter using matplotlib widgets


    Parameters
    ----------
    modelfn : function
        A function that takes a vector in the parameter space and the data
        table, and returns the expected fluxes at the energies in the
        spectrum.
    p0 : array
        Initial position vector.
    data : `~astropy.table.Table` or list of `~astropy.table.Table`
        Table or tables with observed spectra. Must follow the format described
        in `naima.run_sampler`.
    e_range : list of `~astropy.units.Quantity`, length 2, optional
        Limits in energy for the computation of the model.
        Note that setting this parameter will mean that the model output is
        computed twice when `data` is provided: once for display using
        `e_range` and once for computation of the log-probability using the
        energy values of the spectra.
    e_npoints : int, optional
        How many points to compute for the model if `e_range` is set. Default
        is 100.
    labels : iterable of strings, optional
        Labels for the parameters included in the position vector ``p0``. If
        not provided ``['par1','par2', ... ,'parN']`` will be used.
    sed : bool, optional
        Whether to plot SED or differential spectrum.
    auto_update : bool, optional
        Whether to update the model plot when parameter sliders are changed.
        Default is True and can also be changed through the GUI.
    """

    def __init__(
        self,
        modelfn,
        p0,
        data=None,
        e_range=None,
        e_npoints=100,
        labels=None,
        sed=True,
        auto_update=True,
    ):

        import matplotlib.pyplot as plt
        from matplotlib.widgets import Button, Slider, CheckButtons

        self.pars = p0
        self.P0_IS_ML = False
        npars = len(p0)
        if labels is None:
            labels = ["par{0}".format(i) for i in range(npars)]
        elif len(labels) < npars:
            labels += ["par{0}".format(i) for i in range(len(labels), npars)]

        self.hasdata = data is not None
        self.data = None
        if self.hasdata:
            self.data = validate_data_table(data, sed=sed)

        self.modelfn = modelfn
        self.fig = plt.figure()
        modelax = plt.subplot2grid((10, 4), (0, 0), rowspan=4, colspan=4)

        if e_range is not None:
            e_range = validate_array(
                "e_range", u.Quantity(e_range), physical_type="energy"
            )
            energy = (
                np.logspace(
                    np.log10(e_range[0].value),
                    np.log10(e_range[1].value),
                    e_npoints,
                )
                * e_range.unit
            )
            if self.hasdata:
                energy = energy.to(self.data["energy"].unit)
            else:
                e_unit = e_range.unit
        else:
            energy = np.logspace(-4, 2, e_npoints) * u.TeV
            e_unit = u.TeV

        # Bogus flux array to send to model if not using data
        if sed:
            flux = np.zeros(e_npoints) * u.Unit("erg/(cm2 s)")
        else:
            flux = np.zeros(e_npoints) * u.Unit("1/(TeV cm2 s)")

        if self.hasdata:
            e_unit = self.data["energy"].unit
            _plot_data_to_ax(self.data, modelax, sed=sed, e_unit=e_unit)
            if e_range is None:
                # use data for model
                energy = self.data["energy"]
                flux = self.data["flux"]

        self.data_for_model = {"energy": energy, "flux": flux}

        model = _process_model(self.modelfn(p0, self.data_for_model))

        if self.hasdata:
<<<<<<< HEAD
            if not np.all(
                self.data_for_model["energy"] == self.data["energy"]
=======
            if not np.array_equal(
                self.data_for_model["energy"].to(u.eV).value,
                self.data["energy"].to(u.eV).value,
>>>>>>> 4364aa7e
            ):
                # this will be slow, maybe interpolate already computed model?
                model_for_lnprob = _process_model(
                    self.modelfn(self.pars, self.data)
                )
            else:
                model_for_lnprob = model
            lnprob = lnprobmodel(model_for_lnprob, self.data)
            if isinstance(lnprob, u.Quantity):
                lnprob = lnprob.decompose().value
            self.lnprobtxt = modelax.text(
                0.05,
                0.05,
                r"",
                ha="left",
                va="bottom",
                transform=modelax.transAxes,
                size=20,
            )
            self.lnprobtxt.set_text(
                r"$\ln\mathcal{{L}} = {0:.1f}$".format(lnprob)
            )

        self.f_unit, self.sedf = sed_conversion(energy, model.unit, sed)

        if self.hasdata:
            datamin = (
                self.data["energy"][0] - self.data["energy_error_lo"][0]
            ).to(e_unit).value / 3
            xmin = min(datamin, energy[0].to(e_unit).value)
            datamax = (
                self.data["energy"][-1] + self.data["energy_error_hi"][-1]
            ).to(e_unit).value * 3
            xmax = max(datamax, energy[-1].to(e_unit).value)
            modelax.set_xlim(xmin, xmax)
        else:
            # plot_data_to_ax has not set ylabel
            unit = self.f_unit.to_string("latex_inline")
            if sed:
                modelax.set_ylabel(r"$E^2 dN/dE$ [{0}]".format(unit))
            else:
                modelax.set_ylabel(r"$dN/dE$ [{0}]".format(unit))
            modelax.set_xlim(energy[0].value, energy[-1].value)

        self.line, = modelax.loglog(
            energy.to(e_unit),
            (model * self.sedf).to(self.f_unit),
            lw=2,
            c="k",
            zorder=10,
        )

        modelax.set_xlabel(
            "Energy [{0}]".format(energy.unit.to_string("latex_inline"))
        )

        paraxes = []
        for n in range(npars):
            paraxes.append(
                plt.subplot2grid((2 * npars, 10), (npars + n, 0), colspan=7)
            )
        self.parsliders = []
        slider_props = {"facecolor": color_cycle[-1], "alpha": 0.5}
        for label, parax, valinit in six.moves.zip(labels, paraxes, p0):
            # Attempt to estimate reasonable parameter ranges from label
            pmin, pmax = valinit / 10, valinit * 3
            if "log" in label:
                span = 2
                if "norm" in label or "amplitude" in label:
                    # give more range for normalization parameters
                    span *= 2
                pmin, pmax = valinit - span, valinit + span
            elif ("index" in label) or ("alpha" in label):
                if valinit > 0.0:
                    pmin, pmax = 0, 5
                else:
                    pmin, pmax = -5, 0
            elif "norm" in label or "amplitude" in label:
                # norm without log, it will not be pretty because sliders are
                # only linear
                pmin, pmax = valinit / 100, valinit * 100

            slider = Slider(
                parax,
                label,
                pmin,
                pmax,
                valinit=valinit,
                valfmt="%.4g",
                **slider_props
            )
            slider.on_changed(self.update_if_auto)
            self.parsliders.append(slider)

        autoupdateax = plt.subplot2grid((8, 4), (4, 3), colspan=1, rowspan=1)
        auto_update_check = CheckButtons(
            autoupdateax, ("Auto update",), (auto_update,)
        )
        auto_update_check.on_clicked(self.update_autoupdate)
        self.autoupdate = auto_update

        updateax = plt.subplot2grid((8, 4), (5, 3), colspan=1, rowspan=1)
        update_button = Button(updateax, "Update model")
        update_button.on_clicked(self.update)

        if self.hasdata:
            fitax = plt.subplot2grid((8, 4), (6, 3), colspan=1, rowspan=1)
            fit_button = Button(fitax, "Do Nelder-Mead fit")
            fit_button.on_clicked(self.do_fit)

        closeax = plt.subplot2grid((8, 4), (7, 3), colspan=1, rowspan=1)
        close_button = Button(closeax, "Close window")
        close_button.on_clicked(self.close_fig)

        self.fig.subplots_adjust(top=0.98, right=0.98, bottom=0.02, hspace=0.2)

        plt.show()

    def update_autoupdate(self, label):
        self.autoupdate = not self.autoupdate

    def update_if_auto(self, val):
        if self.autoupdate:
            self.update(val)

    def update(self, event):
        # If we update, values have changed and P0 is not ML anymore
        self.P0_IS_ML = False
        self.pars = [slider.val for slider in self.parsliders]
        model = _process_model(self.modelfn(self.pars, self.data_for_model))
        self.line.set_ydata((model * self.sedf).to(self.f_unit))
        if self.hasdata:
<<<<<<< HEAD
            if not np.all(
                self.data_for_model["energy"] == self.data["energy"]
=======
            if not np.array_equal(
                self.data_for_model["energy"].to(u.eV).value,
                self.data["energy"].to(u.eV).value,
>>>>>>> 4364aa7e
            ):
                # this will be slow, maybe interpolate already computed model?
                model = _process_model(self.modelfn(self.pars, self.data))
            lnprob = lnprobmodel(model, self.data)
            if isinstance(lnprob, u.Quantity):
                lnprob = lnprob.decompose().value
            self.lnprobtxt.set_text(
                r"$\ln\mathcal{{L}} = {0:.1f}$".format(lnprob)
            )
        self.fig.canvas.draw_idle()

    def do_fit(self, event):
        self.pars = [slider.val for slider in self.parsliders]
        self.pars, P0_IS_ML = _prefit(self.pars, self.data, self.modelfn, None)
        autoupdate = self.autoupdate
        self.autoupdate = False
        if P0_IS_ML:
            for slider, val in zip(self.parsliders, self.pars):
                slider.set_val(val)
            self.update("after_fit")
        self.autoupdate = autoupdate
        self.P0_IS_ML = P0_IS_ML

    def close_fig(self, event):
        import matplotlib.pyplot as plt

        plt.close(self.fig)<|MERGE_RESOLUTION|>--- conflicted
+++ resolved
@@ -133,14 +133,9 @@
         model = _process_model(self.modelfn(p0, self.data_for_model))
 
         if self.hasdata:
-<<<<<<< HEAD
-            if not np.all(
-                self.data_for_model["energy"] == self.data["energy"]
-=======
             if not np.array_equal(
                 self.data_for_model["energy"].to(u.eV).value,
                 self.data["energy"].to(u.eV).value,
->>>>>>> 4364aa7e
             ):
                 # this will be slow, maybe interpolate already computed model?
                 model_for_lnprob = _process_model(
@@ -273,14 +268,9 @@
         model = _process_model(self.modelfn(self.pars, self.data_for_model))
         self.line.set_ydata((model * self.sedf).to(self.f_unit))
         if self.hasdata:
-<<<<<<< HEAD
-            if not np.all(
-                self.data_for_model["energy"] == self.data["energy"]
-=======
             if not np.array_equal(
                 self.data_for_model["energy"].to(u.eV).value,
                 self.data["energy"].to(u.eV).value,
->>>>>>> 4364aa7e
             ):
                 # this will be slow, maybe interpolate already computed model?
                 model = _process_model(self.modelfn(self.pars, self.data))
