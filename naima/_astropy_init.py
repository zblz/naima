# Licensed under a 3-clause BSD style license - see LICENSE.rst

<<<<<<< HEAD
__all__ = ["__version__", "__githash__", "test"]
=======
__all__ = ["__version__", "__githash__"]
>>>>>>> 4364aa7e

# this indicates whether or not we are in the package's setup.py
try:
    _ASTROPY_SETUP_
except NameError:
    from sys import version_info

    if version_info[0] >= 3:
        import builtins
    else:
        import __builtin__ as builtins
    builtins._ASTROPY_SETUP_ = False

try:
    from .version import version as __version__
except ImportError:
    __version__ = ""
try:
    from .version import githash as __githash__
except ImportError:
    __githash__ = ""
<<<<<<< HEAD

# set up the test command
def _get_test_runner():
    import os
    from astropy.tests.helper import TestRunner

    return TestRunner(os.path.dirname(__file__))


def test(
    package=None,
    test_path=None,
    args=None,
    plugins=None,
    verbose=False,
    pastebin=None,
    remote_data=False,
    pep8=False,
    pdb=False,
    coverage=False,
    open_files=False,
    **kwargs
):
    """
    Run the tests using `py.test <http://pytest.org/latest>`__. A proper set
    of arguments is constructed and passed to `pytest.main`_.

    .. _py.test: http://pytest.org/latest/
    .. _pytest.main: http://pytest.org/latest/builtin.html#pytest.main

    Parameters
    ----------
    package : str, optional
        The name of a specific package to test, e.g. 'io.fits' or 'utils'.
        If nothing is specified all default tests are run.

    test_path : str, optional
        Specify location to test by path. May be a single file or
        directory. Must be specified absolutely or relative to the
        calling directory.

    args : str, optional
        Additional arguments to be passed to pytest.main_ in the ``args``
        keyword argument.

    plugins : list, optional
        Plugins to be passed to pytest.main_ in the ``plugins`` keyword
        argument.

    verbose : bool, optional
        Convenience option to turn on verbose output from py.test_. Passing
        True is the same as specifying ``'-v'`` in ``args``.
=======
>>>>>>> 4364aa7e


<<<<<<< HEAD
    remote_data : bool, optional
        Controls whether to run tests marked with @remote_data. These
        tests use online data and are not run by default. Set to True to
        run these tests.

    pep8 : bool, optional
        Turn on PEP8 checking via the `pytest-pep8 plugin
        <http://pypi.python.org/pypi/pytest-pep8>`_ and disable normal
        tests. Same as specifying ``'--pep8 -k pep8'`` in ``args``.

    pdb : bool, optional
        Turn on PDB post-mortem analysis for failing tests. Same as
        specifying ``'--pdb'`` in ``args``.

    coverage : bool, optional
        Generate a test coverage report.  The result will be placed in
        the directory htmlcov.

    open_files : bool, optional
        Fail when any tests leave files open.  Off by default, because
        this adds extra run time to the test suite.  Works only on
        platforms with a working ``lsof`` command.

    parallel : int, optional
        When provided, run the tests in parallel on the specified
        number of CPUs.  If parallel is negative, it will use the all
        the cores on the machine.  Requires the
        `pytest-xdist <https://pypi.python.org/pypi/pytest-xdist>`_ plugin
        installed. Only available when using Astropy 0.3 or later.

    kwargs
        Any additional keywords passed into this function will be passed
        on to the astropy test runner.  This allows use of test-related
        functionality implemented in later versions of astropy without
        explicitly updating the package template.

    """
    test_runner = _get_test_runner()
    return test_runner.run_tests(
        package=package,
        test_path=test_path,
        args=args,
        plugins=plugins,
        verbose=verbose,
        pastebin=pastebin,
        remote_data=remote_data,
        pep8=pep8,
        pdb=pdb,
        coverage=coverage,
        open_files=open_files,
        **kwargs
    )


if not _ASTROPY_SETUP_:
=======
if not _ASTROPY_SETUP_:  # noqa
>>>>>>> 4364aa7e
    import os
    from warnings import warn
    from astropy.config.configuration import (
        update_default_config,
        ConfigurationDefaultMissingError,
        ConfigurationDefaultMissingWarning,
    )

    # Create the test function for self test
    from astropy.tests.runner import TestRunner

    test = TestRunner.make_test_runner_in(os.path.dirname(__file__))
    test.__test__ = False
    __all__ += ["test"]

    # add these here so we only need to cleanup the namespace at the end
    config_dir = None

    if not os.environ.get("ASTROPY_SKIP_CONFIG_UPDATE", False):
        config_dir = os.path.dirname(__file__)
        config_template = os.path.join(config_dir, __package__ + ".cfg")
        if os.path.isfile(config_template):
            try:
<<<<<<< HEAD
                config.configuration.update_default_config(
=======
                update_default_config(
>>>>>>> 4364aa7e
                    __package__, config_dir, version=__version__
                )
            except TypeError as orig_error:
                try:
<<<<<<< HEAD
                    config.configuration.update_default_config(
                        __package__, config_dir
                    )
                except config.configuration.ConfigurationDefaultMissingError as e:
=======
                    update_default_config(__package__, config_dir)
                except ConfigurationDefaultMissingError as e:
>>>>>>> 4364aa7e
                    wmsg = (
                        e.args[0]
                        + " Cannot install default profile. If you are "
                        "importing from source, this is expected."
                    )
<<<<<<< HEAD
                    warn(
                        config.configuration.ConfigurationDefaultMissingWarning(
                            wmsg
                        )
                    )
=======
                    warn(ConfigurationDefaultMissingWarning(wmsg))
>>>>>>> 4364aa7e
                    del e
                except Exception:
                    raise orig_error<|MERGE_RESOLUTION|>--- conflicted
+++ resolved
@@ -1,10 +1,6 @@
 # Licensed under a 3-clause BSD style license - see LICENSE.rst
 
-<<<<<<< HEAD
-__all__ = ["__version__", "__githash__", "test"]
-=======
 __all__ = ["__version__", "__githash__"]
->>>>>>> 4364aa7e
 
 # this indicates whether or not we are in the package's setup.py
 try:
@@ -26,122 +22,9 @@
     from .version import githash as __githash__
 except ImportError:
     __githash__ = ""
-<<<<<<< HEAD
-
-# set up the test command
-def _get_test_runner():
-    import os
-    from astropy.tests.helper import TestRunner
-
-    return TestRunner(os.path.dirname(__file__))
 
 
-def test(
-    package=None,
-    test_path=None,
-    args=None,
-    plugins=None,
-    verbose=False,
-    pastebin=None,
-    remote_data=False,
-    pep8=False,
-    pdb=False,
-    coverage=False,
-    open_files=False,
-    **kwargs
-):
-    """
-    Run the tests using `py.test <http://pytest.org/latest>`__. A proper set
-    of arguments is constructed and passed to `pytest.main`_.
-
-    .. _py.test: http://pytest.org/latest/
-    .. _pytest.main: http://pytest.org/latest/builtin.html#pytest.main
-
-    Parameters
-    ----------
-    package : str, optional
-        The name of a specific package to test, e.g. 'io.fits' or 'utils'.
-        If nothing is specified all default tests are run.
-
-    test_path : str, optional
-        Specify location to test by path. May be a single file or
-        directory. Must be specified absolutely or relative to the
-        calling directory.
-
-    args : str, optional
-        Additional arguments to be passed to pytest.main_ in the ``args``
-        keyword argument.
-
-    plugins : list, optional
-        Plugins to be passed to pytest.main_ in the ``plugins`` keyword
-        argument.
-
-    verbose : bool, optional
-        Convenience option to turn on verbose output from py.test_. Passing
-        True is the same as specifying ``'-v'`` in ``args``.
-=======
->>>>>>> 4364aa7e
-
-
-<<<<<<< HEAD
-    remote_data : bool, optional
-        Controls whether to run tests marked with @remote_data. These
-        tests use online data and are not run by default. Set to True to
-        run these tests.
-
-    pep8 : bool, optional
-        Turn on PEP8 checking via the `pytest-pep8 plugin
-        <http://pypi.python.org/pypi/pytest-pep8>`_ and disable normal
-        tests. Same as specifying ``'--pep8 -k pep8'`` in ``args``.
-
-    pdb : bool, optional
-        Turn on PDB post-mortem analysis for failing tests. Same as
-        specifying ``'--pdb'`` in ``args``.
-
-    coverage : bool, optional
-        Generate a test coverage report.  The result will be placed in
-        the directory htmlcov.
-
-    open_files : bool, optional
-        Fail when any tests leave files open.  Off by default, because
-        this adds extra run time to the test suite.  Works only on
-        platforms with a working ``lsof`` command.
-
-    parallel : int, optional
-        When provided, run the tests in parallel on the specified
-        number of CPUs.  If parallel is negative, it will use the all
-        the cores on the machine.  Requires the
-        `pytest-xdist <https://pypi.python.org/pypi/pytest-xdist>`_ plugin
-        installed. Only available when using Astropy 0.3 or later.
-
-    kwargs
-        Any additional keywords passed into this function will be passed
-        on to the astropy test runner.  This allows use of test-related
-        functionality implemented in later versions of astropy without
-        explicitly updating the package template.
-
-    """
-    test_runner = _get_test_runner()
-    return test_runner.run_tests(
-        package=package,
-        test_path=test_path,
-        args=args,
-        plugins=plugins,
-        verbose=verbose,
-        pastebin=pastebin,
-        remote_data=remote_data,
-        pep8=pep8,
-        pdb=pdb,
-        coverage=coverage,
-        open_files=open_files,
-        **kwargs
-    )
-
-
-if not _ASTROPY_SETUP_:
-=======
 if not _ASTROPY_SETUP_:  # noqa
->>>>>>> 4364aa7e
     import os
     from warnings import warn
     from astropy.config.configuration import (
@@ -165,38 +48,19 @@
         config_template = os.path.join(config_dir, __package__ + ".cfg")
         if os.path.isfile(config_template):
             try:
-<<<<<<< HEAD
-                config.configuration.update_default_config(
-=======
                 update_default_config(
->>>>>>> 4364aa7e
                     __package__, config_dir, version=__version__
                 )
             except TypeError as orig_error:
                 try:
-<<<<<<< HEAD
-                    config.configuration.update_default_config(
-                        __package__, config_dir
-                    )
-                except config.configuration.ConfigurationDefaultMissingError as e:
-=======
                     update_default_config(__package__, config_dir)
                 except ConfigurationDefaultMissingError as e:
->>>>>>> 4364aa7e
                     wmsg = (
                         e.args[0]
                         + " Cannot install default profile. If you are "
                         "importing from source, this is expected."
                     )
-<<<<<<< HEAD
-                    warn(
-                        config.configuration.ConfigurationDefaultMissingWarning(
-                            wmsg
-                        )
-                    )
-=======
                     warn(ConfigurationDefaultMissingWarning(wmsg))
->>>>>>> 4364aa7e
                     del e
                 except Exception:
                     raise orig_error