--- conflicted
+++ resolved
@@ -115,11 +115,7 @@
     # change the energy units between calls
     data = sampler.data
     fig = plot_data(data, sed=True)
-<<<<<<< HEAD
-    data["energy"] = (data["energy"] / 1000).to("keV")
-=======
     data["energy"] = (data["energy"] * 1000).to("keV")
->>>>>>> 4364aa7e
     plot_data(data, sed=True, figure=fig)
     plt.close("all")
 
