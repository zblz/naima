# -*- coding: utf-8 -*-
# Licensed under a 3-clause BSD style license - see LICENSE.rst
from __future__ import (
    absolute_import,
    division,
    print_function,
    unicode_literals,
)
import numpy as np
<<<<<<< HEAD

from numtraits import NumericalTrait
from traitlets import HasTraits, Int, observe

=======
>>>>>>> 4364aa7e
from .extern.validator import (
    validate_scalar,
    validate_array,
    validate_physical_type,
)

from .utils import trapz_loglog
from .model_utils import memoize

from astropy.extern import six
from collections import OrderedDict
import os
from astropy.utils.data import get_pkg_data_filename
import warnings
import logging

# Constants and units
from astropy import units as u

# import constant values from astropy.constants
from astropy.constants import c, m_e, hbar, sigma_sb, e, m_p, alpha

__all__ = [
    "Synchrotron",
    "InverseCompton",
    "PionDecay",
    "Bremsstrahlung",
    "PionDecayKelner06",
]

# Get a new logger to avoid changing the level of the astropy logger
log = logging.getLogger("naima.radiative")
log.setLevel(logging.INFO)

e = e.gauss

mec2 = (m_e * c ** 2).cgs
mec2_unit = u.Unit(mec2)

ar = (4 * sigma_sb / c).to("erg/(cm3 K4)")
r0 = (e ** 2 / mec2).to("cm")


def _validate_ene(ene):
    from astropy.table import Table

    if isinstance(ene, dict) or isinstance(ene, Table):
        try:
            ene = validate_array(
                "energy", u.Quantity(ene["energy"]), physical_type="energy"
            )
        except KeyError:
            raise TypeError("Table or dict does not have 'energy' column")
    else:
        if not isinstance(ene, u.Quantity):
            ene = u.Quantity(ene)
        validate_physical_type("energy", ene, physical_type="energy")

    return ene


class BaseRadiative(object):
    """Base class for radiative models

    This class implements the flux, sed methods and subclasses must implement
    the spectrum method which returns the intrinsic differential spectrum.
    """

    def __init__(self, particle_distribution):
        self.particle_distribution = particle_distribution
        try:
            # Check first for the amplitude attribute, which will be present if
            # the particle distribution is a function from naima.models
            pd = self.particle_distribution.amplitude
            validate_physical_type(
                "Particle distribution",
                pd,
                physical_type="differential energy",
            )
        except (AttributeError, TypeError):
            # otherwise check the output
            pd = self.particle_distribution([0.1, 1, 10] * u.TeV)
            validate_physical_type(
                "Particle distribution",
                pd,
                physical_type="differential energy",
            )
<<<<<<< HEAD

    def _spectrum(self, photon_energy):
        """
        Compute photon spectrum. Implemented in subclasses

        Parameters
        ----------
        photon_energy : :class:`~astropy.units.Quantity` instance
            Photon energy array.
        """
        raise NotImplementedError
=======
>>>>>>> 4364aa7e

    @memoize
    def flux(self, photon_energy, distance=1 * u.kpc):
        """Differential flux at a given distance from the source.

        Parameters
        ----------
        photon_energy : :class:`~astropy.units.Quantity` float or array
            Photon energy array.

        distance : :class:`~astropy.units.Quantity` float, optional
            Distance to the source. If set to 0, the intrinsic differential
            luminosity will be returned. Default is 1 kpc.
        """

        spec = self._spectrum(photon_energy)

        if distance != 0:
            distance = validate_scalar(
                "distance", distance, physical_type="length"
            )
            spec /= 4 * np.pi * distance.to("cm") ** 2
            out_unit = "1/(s cm2 eV)"
        else:
            out_unit = "1/(s eV)"

        return spec.to(out_unit)

    def sed(self, photon_energy, distance=1 * u.kpc):
        """Spectral energy distribution at a given distance from the source.

        Parameters
        ----------
        photon_energy : :class:`~astropy.units.Quantity` float or array
            Photon energy array.

        distance : :class:`~astropy.units.Quantity` float, optional
            Distance to the source. If set to 0, the intrinsic luminosity will
            be returned. Default is 1 kpc.
        """
        if distance != 0:
            out_unit = "erg/(cm2 s)"
        else:
            out_unit = "erg/s"

        photon_energy = _validate_ene(photon_energy)

        sed = (self.flux(photon_energy, distance) * photon_energy ** 2.0).to(
            out_unit
        )

        return sed


class BaseLorentzFactor(BaseRadiative):
    """
    Implements gam and npart properties in addition to the BaseRadiative
    methods
    """

<<<<<<< HEAD
    def __init__(self, particle_distribution, mass):
        super(BaseLorentzFactor, self).__init__(particle_distribution)
        self.param_names = ["gmin", "gmax", "ngd"]
        mass = validate_scalar("mass", mass, physical_type="mass")
        self.mc2 = (mass * c ** 2).cgs
        self.mc2_unit = u.Unit(self.mc2)
=======
    def __init__(self, particle_distribution):
        super(BaseElectron, self).__init__(particle_distribution)
        self.param_names = ["Eemin", "Eemax", "nEed"]
>>>>>>> 4364aa7e
        self._memoize = True
        self._cache = {}
        self._queue = []

    @property
    def _gam(self):
        """ Lorentz factor array
        """
<<<<<<< HEAD
        log10gmin = np.log10(self.gmin)
        log10gmax = np.log10(self.gmax)
        return np.logspace(
            log10gmin, log10gmax, self.ngd * (log10gmax - log10gmin)
=======
        log10gmin = np.log10(self.Eemin / mec2).value
        log10gmax = np.log10(self.Eemax / mec2).value
        return np.logspace(
            log10gmin, log10gmax, int(self.nEed * (log10gmax - log10gmin))
>>>>>>> 4364aa7e
        )

    @property
    def _npart(self):
        """ Particles per unit lorentz factor
        """
        pd = self.particle_distribution(self._gam * self.mc2)
        return pd.to(1 / self.mc2_unit).value

    @property
    def _W(self):
        """ Total energy in particles used for the radiative calculation
        """
        gam = self._gam
        return trapz_loglog(gam * self._npart, gam * self.mc2)

    def _compute_W(self, Emin=None, Emax=None):
        """ Total energy in particles between energies Emin and Emax

        Parameters
        ----------
        Eemin : :class:`~astropy.units.Quantity` float, optional
            Minimum particle energy for energy content calculation.

        Eemax : :class:`~astropy.units.Quantity` float, optional
            Maximum particle energy for energy content calculation.
        """
        if Emin is None and Emax is None:
            W = self._W
        else:
            if Emin is None:
                Emin = self.gmin * self.mc2
            if Emax is None:
                Emax = self.gmax * self.mc2

<<<<<<< HEAD
            log10gmin = np.log10(Emin / self.mc2).value
            log10gmax = np.log10(Emax / self.mc2).value
            gam = np.logspace(
                log10gmin, log10gmax, self.ngd * (log10gmax - log10gmin)
            )
=======
            log10gmin = np.log10(Eemin / mec2).value
            log10gmax = np.log10(Eemax / mec2).value
            gam = np.logspace(
                log10gmin, log10gmax, int(self.nEed * (log10gmax - log10gmin))
            )
            nelec = (
                self.particle_distribution(gam * mec2).to(1 / mec2_unit).value
            )
            We = trapz_loglog(gam * nelec, gam * mec2)
>>>>>>> 4364aa7e

            pd = self.particle_distribution(gam * self.mc2)
            npart = pd.to(1 / self.mc2_unit).value

            W = trapz_loglog(gam * npart, gam * self.mc2)

        return W

    def _set_W(self, W, Emin=None, Emax=None, amplitude_name=None):
        """ Normalize particle distribution so that the total energy in
        particles between Emin and Emax is W

        Parameters
        ----------
        W : :class:`~astropy.units.Quantity` float
            Desired energy in particles.

        Emin : :class:`~astropy.units.Quantity` float, optional
            Minimum particle energy for energy content calculation.

        Emax : :class:`~astropy.units.Quantity` float, optional
            Maximum particle energy for energy content calculation.

        amplitude_name : str, optional
            Name of the amplitude parameter of the particle distribution. It
            must be accesible as an attribute of the distribution function.
            Defaults to ``amplitude``.
        """

<<<<<<< HEAD
        W = validate_scalar("W", W, physical_type="energy")
        oldW = self._compute_W(Emin=Emin, Emax=Emax)
        factor = (W / oldW).decompose()

        if amplitude_name is None:
            try:
                self.particle_distribution.amplitude *= factor
=======
        We = validate_scalar("We", We, physical_type="energy")
        oldWe = self.compute_We(Eemin=Eemin, Eemax=Eemax)

        if amplitude_name is None:
            try:
                self.particle_distribution.amplitude *= (
                    We / oldWe
                ).decompose()
>>>>>>> 4364aa7e
            except AttributeError:
                log.error(
                    "The particle distribution does not have an attribute"
                    " called amplitude to modify its normalization: you can"
<<<<<<< HEAD
                    " set the name with the amplitude_name parameter of set_W"
=======
                    " set the name with the amplitude_name parameter of set_We"
>>>>>>> 4364aa7e
                )
        else:
            oldampl = getattr(self.particle_distribution, amplitude_name)
            setattr(
<<<<<<< HEAD
                self.particle_distribution, amplitude_name, oldampl * factor
=======
                self.particle_distribution,
                amplitude_name,
                oldampl * (We / oldWe).decompose(),
>>>>>>> 4364aa7e
            )


class BaseElectron(BaseLorentzFactor, HasTraits):
    """
    Sets particle mass of BaseLorentzFactor to the electron mass
    """

    def __init__(self, particle_distribution):
        super(BaseElectron, self).__init__(particle_distribution, mass=m_e)

    Eemin = NumericalTrait(convertible_to=u.erg)
    Eemax = NumericalTrait(convertible_to=u.erg)
    nEed = Int()

    @observe("Eemin")
    def _handle_Eemin(self, change):
        self.gmin = float(change["new"] / self.mc2)

    @observe("Eemax")
    def _handle_Eemax(self, change):
        self.gmax = float(change["new"] / self.mc2)

    @observe("nEed")
    def _handle_nEed(self, change):
        self.ngd = change["new"]

    @property
    def We(self):
        """ Total energy in particles used for the radiative calculation
        """
        return self._W

    def set_We(self, We, Eemin=None, Eemax=None, amplitude_name=None):
        """ Normalize particle distribution so that the total energy in
        electrons between `Eemin` and `Eemax` is `We`

        Parameters
        ----------
        We : :class:`~astropy.units.Quantity` float
            Desired energy in electrons.

        Eemin : :class:`~astropy.units.Quantity` float, optional
            Minimum electron energy for energy content calculation.

        Eemax : :class:`~astropy.units.Quantity` float, optional
            Maximum electron energy for energy content calculation.

        amplitude_name : str, optional
            Name of the amplitude parameter of the particle distribution. It
            must be accesible as an attribute of the distribution function.
            Defaults to ``amplitude``.
        """
        return self._set_W(
            We, Emin=Eemin, Emax=Eemax, amplitude_name=amplitude_name
        )

    def compute_We(self, Eemin=None, Eemax=None):
        """ Total energy in electrons between energies Emin and Emax

        Parameters
        ----------
        Eemin : :class:`~astropy.units.Quantity` float, optional
            Minimum electron energy for energy content calculation.

        Eemax : :class:`~astropy.units.Quantity` float, optional
            Maximum electron energy for energy content calculation.
        """
        return self._compute_W(Emin=Eemin, Emax=Eemax)


class BaseLorentzProton(BaseLorentzFactor, HasTraits):
    """
    Sets particle mass of BaseLorentzFactor to the proton mass
    """

<<<<<<< HEAD
    def __init__(self, particle_distribution):
        super(BaseLorentzProton, self).__init__(
            particle_distribution, mass=m_p
        )
=======
    def __init__(self, particle_distribution, B=3.24e-6 * u.G, **kwargs):
        super(Synchrotron, self).__init__(particle_distribution)
        self.B = validate_scalar("B", B, physical_type="magnetic flux density")
        self.Eemin = 1 * u.GeV
        self.Eemax = 1e9 * mec2
        self.nEed = 100
        self.param_names += ["B"]
        self.__dict__.update(**kwargs)
>>>>>>> 4364aa7e

    Epmin = NumericalTrait(convertible_to=u.erg)
    Epmax = NumericalTrait(convertible_to=u.erg)
    nEpd = Int()

    @observe("Epmin")
    def _handle_Epmin(self, change):
        self.gmin = float(change["new"] / self.mc2)

    @observe("Epmax")
    def _handle_Epmax(self, change):
        self.gmax = float(change["new"] / self.mc2)

    @observe("nEpd")
    def _handle_nEpd(self, change):
        self.ngd = change["new"]

    @property
    def Wp(self):
        """ Total energy in particles used for the radiative calculation
        """
        return self._W

    def set_Wp(self, Wp, Epmin=None, Epmax=None, amplitude_name=None):
        """ Normalize particle distribution so that the total energy in
        protons between `Epmin` and `Epmax` is `Wp`

        Parameters
        ----------
        Wp : :class:`~astropy.units.Quantity` float
            Desired energy in protons.

        Epmin : :class:`~astropy.units.Quantity` float, optional
            Minimum proton energy for energy content calculation.

        Epmax : :class:`~astropy.units.Quantity` float, optional
            Maximum proton energy for energy content calculation.

        amplitude_name : str, optional
            Name of the amplitude parameter of the particle distribution. It
            must be accesible as an attribute of the distribution function.
            Defaults to ``amplitude``.
        """
        return self._set_W(
            Wp, Emin=Epmin, Emax=Epmax, amplitude_name=amplitude_name
        )

    def compute_Wp(self, Epmin=None, Epmax=None):
        """ Total energy in protons between energies Emin and Emax

        Parameters
        ----------
        Epmin : :class:`~astropy.units.Quantity` float, optional
            Minimum proton energy for energy content calculation.

        Epmax : :class:`~astropy.units.Quantity` float, optional
            Maximum proton energy for energy content calculation.
        """
        return self._compute_W(Emin=Epmin, Emax=Epmax)


class BaseSynchrotron(BaseLorentzFactor):
    def _spectrum(self, photon_energy):
        """Compute intrinsic synchrotron differential spectrum for energies in
        ``photon_energy``

        Compute synchrotron for random magnetic field according to
        approximation of Aharonian, Kelner, and Prosekin 2010, PhysRev D 82,
        3002 (`arXiv:1006.1045 <http://arxiv.org/abs/1006.1045>`_).

        Parameters
        ----------
        photon_energy : :class:`~astropy.units.Quantity` instance
            Photon energy array.
        """

        outspecene = _validate_ene(photon_energy)

        from scipy.special import cbrt

        def Gtilde(x):
            """
            AKP10 Eq. D7

            Factor ~2 performance gain in using cbrt(x)**n vs x**(n/3.)
            Invoking crbt only once reduced time by ~40%
            """
            cb = cbrt(x)
            gt1 = 1.808 * cb / np.sqrt(1 + 3.4 * cb ** 2.0)
            gt2 = 1 + 2.210 * cb ** 2.0 + 0.347 * cb ** 4.0
            gt3 = 1 + 1.353 * cb ** 2.0 + 0.217 * cb ** 4.0
            return gt1 * (gt2 / gt3) * np.exp(-x)

        log.debug("calc_sy: Starting synchrotron computation with AKB2010...")

        # strip units, ensuring correct conversion
        # astropy units do not convert correctly for gyroradius calculation
        # when using cgs (SI is fine, see
        # https://github.com/astropy/astropy/issues/1687)
        CS1_0 = np.sqrt(3) * e.value ** 3 * self.B.to("G").value
        CS1_1 = (
            2
            * np.pi
<<<<<<< HEAD
            * self.mc2.cgs.value
=======
            * m_e.cgs.value
            * c.cgs.value ** 2
>>>>>>> 4364aa7e
            * hbar.cgs.value
            * outspecene.to("erg").value
        )
        CS1 = CS1_0 / CS1_1

        # Critical energy, erg
        Ec = (
            3
            * e.value
            * hbar.cgs.value
            * self.B.to("G").value
            * self._gam ** 2
        )
<<<<<<< HEAD
        Ec /= 2 * (self.mc2 / c).cgs.value
=======
        Ec /= 2 * (m_e * c).cgs.value
>>>>>>> 4364aa7e

        EgEc = outspecene.to("erg").value / np.vstack(Ec)
        dNdE = CS1 * Gtilde(EgEc)
        # return units
        spec = (
<<<<<<< HEAD
            trapz_loglog(np.vstack(self._npart) * dNdE, self._gam, axis=0)
=======
            trapz_loglog(np.vstack(self._nelec) * dNdE, self._gam, axis=0)
>>>>>>> 4364aa7e
            / u.s
            / u.erg
        )
        spec = spec.to("1/(s eV)")

        return spec


class ElectronSynchrotron(BaseElectron, BaseSynchrotron):
    """Synchrotron emission from an electron population.

    This class uses the approximation of the synchrotron emissivity in a
    random magnetic field of Aharonian, Kelner, and Prosekin 2010, PhysRev D
    82, 3002 (`arXiv:1006.1045 <http://arxiv.org/abs/1006.1045>`_).

    Parameters
    ----------
    particle_distribution : function
        Particle distribution function, taking electron energies as a
        `~astropy.units.Quantity` array or float, and returning the particle
        energy density in units of number of electrons per unit energy as a
        `~astropy.units.Quantity` array or float.

    B : :class:`~astropy.units.Quantity` float instance, optional
        Isotropic magnetic field strength. Default: equipartition
        with CMB (3.24e-6 G)

    Other parameters
    ----------------
    Eemin : :class:`~astropy.units.Quantity` float instance, optional
        Minimum electron energy for the electron distribution. Default is 1
        GeV.

    Eemax : :class:`~astropy.units.Quantity` float instance, optional
        Maximum electron energy for the electron distribution. Default is 510
        TeV.

    nEed : scalar
        Number of points per decade in energy for the electron energy and
        distribution arrays. Default is 100.
    """

    def __init__(self, particle_distribution, B=3.24e-6 * u.G, **kwargs):
        super(ElectronSynchrotron, self).__init__(particle_distribution)
        self.B = validate_scalar("B", B, physical_type="magnetic flux density")
        self.Eemin = 1 * u.GeV
        self.Eemax = (1e9 * m_e * c ** 2).to(u.TeV)
        self.nEed = 100
        self.param_names += ["B"]
        for key, value in kwargs.items():
            setattr(self, key, value)


class Synchrotron(ElectronSynchrotron):
    pass


class ProtonSynchrotron(BaseLorentzProton, BaseSynchrotron):
    """Synchrotron emission from a proton population.

    This class uses the approximation of the synchrotron emissivity in a
    random magnetic field of Aharonian, Kelner, and Prosekin 2010, PhysRev D
    82, 3002 (`arXiv:1006.1045 <http://arxiv.org/abs/1006.1045>`_).

    Parameters
    ----------
    particle_distribution : function
        Particle distribution function, taking proton energies as a
        `~astropy.units.Quantity` array or float, and returning the particle
        energy density in units of number of protons per unit energy as a
        `~astropy.units.Quantity` array or float.

    B : :class:`~astropy.units.Quantity` float instance, optional
        Isotropic magnetic field strength. Default: equipartition
        with CMB (3.24e-6 G)

    Other parameters
    ----------------
    Epmin : :class:`~astropy.units.Quantity` float instance, optional
        Minimum proton energy for the proton distribution. Default is 1
        GeV.

    Epmax : :class:`~astropy.units.Quantity` float instance, optional
        Maximum proton energy for the proton distribution. Default is 1 PeV.

    nEpd : scalar
        Number of points per decade in energy for the proton energy and
        distribution arrays. Default is 100.
    """

    def __init__(self, particle_distribution, B=3.24e-6 * u.G, **kwargs):
        super(ProtonSynchrotron, self).__init__(particle_distribution)
        self.B = validate_scalar("B", B, physical_type="magnetic flux density")
        self.Epmin = 1 * u.GeV
        self.Epmax = 1 * u.PeV
        self.nEpd = 100
        self.param_names += ["B"]
        for key, value in kwargs.items():
            setattr(self, key, value)


def G12(x, a):
    """
    Eqs 20, 24, 25 of Khangulyan et al (2014)
    """
    alpha, a, beta, b = a
    pi26 = np.pi ** 2 / 6.0
    G = (pi26 + x) * np.exp(-x)
    tmp = 1 + b * x ** beta
    g = 1.0 / (a * x ** alpha / tmp + 1.0)
    return G * g


def G34(x, a):
    """
    Eqs 20, 24, 25 of Khangulyan et al (2014)
    """
    alpha, a, beta, b, c = a
    pi26 = np.pi ** 2 / 6.0
    tmp = (1 + c * x) / (1 + pi26 * c * x)
    G = pi26 * tmp * np.exp(-x)
    tmp = 1 + b * x ** beta
    g = 1.0 / (a * x ** alpha / tmp + 1.0)
    return G * g


class InverseCompton(BaseElectron):
    """Inverse Compton emission from an electron population.

    If you use this class in your research, please consult and cite
    `Khangulyan, D., Aharonian, F.A., & Kelner, S.R.  2014, Astrophysical
    Journal, 783, 100 <http://adsabs.harvard.edu/abs/2014ApJ...783..100K>`_

    Parameters
    ----------
    particle_distribution : function
        Particle distribution function, taking electron energies as a
        `~astropy.units.Quantity` array or float, and returning the particle
        energy density in units of number of electrons per unit energy as a
        `~astropy.units.Quantity` array or float.

    seed_photon_fields : string or iterable of strings (optional)
        A list of gray-body or non-thermal seed photon fields to use for IC
        calculation. Each of the items of the iterable can be either:

        * A string equal to ``CMB`` (default), ``NIR``, or ``FIR``, for which
          radiation fields with temperatures of 2.72 K, 30 K, and 3000 K, and
          energy densities of 0.261, 0.5, and 1 eV/cm³ will be used (these are
          the GALPROP values for a location at a distance of 6.5 kpc from the
          galactic center).

        * A list of length three (isotropic source) or four (anisotropic
          source) composed of:

            1. A name for the seed photon field.
            2. Its temperature (thermal source) or energy (monochromatic or
               non-thermal source) as a :class:`~astropy.units.Quantity`
               instance.
            3. Its photon field energy density as a
               :class:`~astropy.units.Quantity` instance.
            4. Optional: The angle between the seed photon direction and the
               scattered photon direction as a :class:`~astropy.units.Quantity`
               float instance.

    Other parameters
    ----------------
    Eemin : :class:`~astropy.units.Quantity` float instance, optional
        Minimum electron energy for the electron distribution. Default is 1
        GeV.

    Eemax : :class:`~astropy.units.Quantity` float instance, optional
        Maximum electron energy for the electron distribution. Default is 510
        TeV.

    nEed : scalar
        Number of points per decade in energy for the electron energy and
        distribution arrays. Default is 300.
    """

    def __init__(
        self, particle_distribution, seed_photon_fields=["CMB"], **kwargs
    ):
        super(InverseCompton, self).__init__(particle_distribution)
        self.seed_photon_fields = self._process_input_seed(seed_photon_fields)
        self.Eemin = 1 * u.GeV
        self.Eemax = 1e9 * mec2
        self.nEed = 100
        self.param_names += ["seed_photon_fields"]
<<<<<<< HEAD
        for key, value in kwargs.items():
            setattr(self, key, value)
=======
        self.__dict__.update(**kwargs)
>>>>>>> 4364aa7e

    @staticmethod
    def _process_input_seed(seed_photon_fields):
        """
        take input list of seed_photon_fields and fix them into usable format
        """

        Tcmb = 2.72548 * u.K  # 0.00057 K
        Tfir = 30 * u.K
        ufir = 0.5 * u.eV / u.cm ** 3
        Tnir = 3000 * u.K
        unir = 1.0 * u.eV / u.cm ** 3

        # Allow for seed_photon_fields definitions of the type 'CMB-NIR-FIR' or
        # 'CMB'
        if type(seed_photon_fields) != list:
            seed_photon_fields = seed_photon_fields.split("-")

        result = OrderedDict()

        for idx, inseed in enumerate(seed_photon_fields):
            seed = {}
            if isinstance(inseed, six.string_types):
                name = inseed
                seed["type"] = "thermal"
                if inseed == "CMB":
                    seed["T"] = Tcmb
                    seed["u"] = ar * Tcmb ** 4
                    seed["isotropic"] = True
                elif inseed == "FIR":
                    seed["T"] = Tfir
                    seed["u"] = ufir
                    seed["isotropic"] = True
                elif inseed == "NIR":
                    seed["T"] = Tnir
                    seed["u"] = unir
                    seed["isotropic"] = True
                else:
                    log.warning(
                        "Will not use seed {0} because it is not "
                        "CMB, FIR or NIR".format(inseed)
                    )
                    raise TypeError
            elif type(inseed) == list and (
                len(inseed) == 3 or len(inseed) == 4
            ):
                isotropic = len(inseed) == 3

                if isotropic:
                    name, T, uu = inseed
                    seed["isotropic"] = True
                else:
                    name, T, uu, theta = inseed
                    seed["isotropic"] = False
                    seed["theta"] = validate_scalar(
                        "{0}-theta".format(name), theta, physical_type="angle"
                    )

                thermal = T.unit.physical_type == "temperature"

                if thermal:
                    seed["type"] = "thermal"
                    validate_scalar(
                        "{0}-T".format(name),
                        T,
                        domain="positive",
                        physical_type="temperature",
                    )
                    seed["T"] = T
                    if uu == 0:
                        seed["u"] = ar * T ** 4
                    else:
                        # pressure has same physical type as energy density
                        validate_scalar(
                            "{0}-u".format(name),
                            uu,
                            domain="positive",
                            physical_type="pressure",
                        )
                        seed["u"] = uu
                else:
                    seed["type"] = "array"
                    # Ensure everything is in arrays
                    T = u.Quantity((T,)).flatten()
                    uu = u.Quantity((uu,)).flatten()

                    seed["energy"] = validate_array(
                        "{0}-energy".format(name),
                        T,
                        domain="positive",
                        physical_type="energy",
                    )

                    if np.isscalar(seed["energy"]) or seed["energy"].size == 1:
                        seed["photon_density"] = validate_scalar(
                            "{0}-density".format(name),
                            uu,
                            domain="positive",
                            physical_type="pressure",
                        )
                    else:
                        if uu.unit.physical_type == "pressure":
                            uu /= seed["energy"] ** 2
                        seed["photon_density"] = validate_array(
                            "{0}-density".format(name),
                            uu,
                            domain="positive",
                            physical_type="differential number density",
                        )
            else:
                raise TypeError(
                    "Unable to process seed photon"
                    " field: {0}".format(inseed)
                )

            result[name] = seed

        return result

    @staticmethod
    def _iso_ic_on_planck(
        electron_energy, soft_photon_temperature, gamma_energy
    ):
        """
        IC cross-section for isotropic interaction with a blackbody photon
        spectrum following Eq. 14 of Khangulyan, Aharonian, and Kelner 2014,
        ApJ 783, 100 (`arXiv:1310.7971 <http://www.arxiv.org/abs/1310.7971>`_).

        `electron_energy` and `gamma_energy` are in units of m_ec^2
        `soft_photon_temperature` is in units of K
        """
        Ktomec2 = 1.6863699549e-10
        soft_photon_temperature *= Ktomec2

        gamma_energy = np.vstack(gamma_energy)
        # Parameters from Eqs 26, 27
        a3 = [0.606, 0.443, 1.481, 0.540, 0.319]
        a4 = [0.461, 0.726, 1.457, 0.382, 6.620]
        z = gamma_energy / electron_energy
        x = z / (1 - z) / (4.0 * electron_energy * soft_photon_temperature)
        # Eq. 14
        cross_section = z ** 2 / (2 * (1 - z)) * G34(x, a3) + G34(x, a4)
        tmp = (soft_photon_temperature / electron_energy) ** 2
        # r0 = (e**2 / m_e / c**2).to('cm')
        # (2 * r0 ** 2 * m_e ** 3 * c ** 4 / (pi * hbar ** 3)).cgs
        tmp *= 2.6318735743809104e16
        cross_section = tmp * cross_section
        cc = (gamma_energy < electron_energy) * (electron_energy > 1)
        return np.where(cc, cross_section, np.zeros_like(cross_section))

    @staticmethod
    def _ani_ic_on_planck(
        electron_energy, soft_photon_temperature, gamma_energy, theta
    ):
        """
        IC cross-section for anisotropic interaction with a blackbody photon
        spectrum following Eq. 11 of Khangulyan, Aharonian, and Kelner 2014,
        ApJ 783, 100 (`arXiv:1310.7971 <http://www.arxiv.org/abs/1310.7971>`_).

        `electron_energy` and `gamma_energy` are in units of m_ec^2
        `soft_photon_temperature` is in units of K
        `theta` is in radians
        """
        Ktomec2 = 1.6863699549e-10
        soft_photon_temperature *= Ktomec2

        gamma_energy = gamma_energy[:, None]
        # Parameters from Eqs 21, 22
        a1 = [0.857, 0.153, 1.840, 0.254]
        a2 = [0.691, 1.330, 1.668, 0.534]
        z = gamma_energy / electron_energy
        ttheta = (
            2.0
            * electron_energy
            * soft_photon_temperature
            * (1.0 - np.cos(theta))
        )
        x = z / (1 - z) / ttheta
        # Eq. 11
        cross_section = z ** 2 / (2 * (1 - z)) * G12(x, a1) + G12(x, a2)
        tmp = (soft_photon_temperature / electron_energy) ** 2
        # r0 = (e**2 / m_e / c**2).to('cm')
        # (2 * r0 ** 2 * m_e ** 3 * c ** 4 / (pi * hbar ** 3)).cgs
        tmp *= 2.6318735743809104e16
        cross_section = tmp * cross_section
        cc = (gamma_energy < electron_energy) * (electron_energy > 1)
        return np.where(cc, cross_section, np.zeros_like(cross_section))

    @staticmethod
    def _iso_ic_on_monochromatic(
        electron_energy, seed_energy, seed_edensity, gamma_energy
    ):
        """
        IC cross-section for an isotropic interaction with a monochromatic
        photon spectrum following Eq. 22 of Aharonian & Atoyan 1981, Ap&SS 79,
        321 (`http://adsabs.harvard.edu/abs/1981Ap%26SS..79..321A`_)
        """
        photE0 = (seed_energy / mec2).decompose().value
        phn = seed_edensity

        # electron_energy = electron_energy[:, None]
        gamma_energy = gamma_energy[:, None]
        photE0 = photE0[:, None, None]
        phn = phn[:, None, None]

        b = 4 * photE0 * electron_energy
        w = gamma_energy / electron_energy
        q = w / (b * (1 - w))
        fic = (
            2 * q * np.log(q)
            + (1 + 2 * q) * (1 - q)
            + (1.0 / 2.0) * (b * q) ** 2 * (1 - q) / (1 + b * q)
        )

        gamint = (
            fic
            * heaviside(1 - q)
            * heaviside(q - 1.0 / (4 * electron_energy ** 2))
        )
        gamint[np.isnan(gamint)] = 0.0

        if phn.size > 1:
            phn = phn.to(1 / (mec2_unit * u.cm ** 3)).value
            gamint = trapz_loglog(gamint * phn / photE0, photE0, axis=0)  # 1/s
        else:
            phn = phn.to(mec2_unit / u.cm ** 3).value
            gamint *= phn / photE0 ** 2
            gamint = gamint.squeeze()

        # gamint /= mec2.to('erg').value

        # r0 = (e**2 / m_e / c**2).to('cm')
        # sigt = ((8 * np.pi) / 3 * r0**2).cgs
        sigt = 6.652458734983284e-25
        c = 29979245800.0

        gamint *= (3.0 / 4.0) * sigt * c / electron_energy ** 2

        return gamint

    def _calc_specic(self, seed, outspecene):
        log.debug(
            "_calc_specic: Computing IC on {0} seed photons...".format(seed)
        )

        Eph = (outspecene / mec2).decompose().value
        # Catch numpy RuntimeWarnings of overflowing exp (which are then
        # discarded anyway)
        with warnings.catch_warnings():
            warnings.simplefilter("ignore")
            if self.seed_photon_fields[seed]["type"] == "thermal":
                T = self.seed_photon_fields[seed]["T"]
                uf = (
                    self.seed_photon_fields[seed]["u"] / (ar * T ** 4)
                ).decompose()
                if self.seed_photon_fields[seed]["isotropic"]:
                    gamint = self._iso_ic_on_planck(
                        self._gam, T.to("K").value, Eph
                    )
                else:
                    theta = (
                        self.seed_photon_fields[seed]["theta"].to("rad").value
                    )
                    gamint = self._ani_ic_on_planck(
                        self._gam, T.to("K").value, Eph, theta
                    )
            else:
                uf = 1
                gamint = self._iso_ic_on_monochromatic(
                    self._gam,
                    self.seed_photon_fields[seed]["energy"],
                    self.seed_photon_fields[seed]["photon_density"],
                    Eph,
                )

<<<<<<< HEAD
            lum = uf * Eph * trapz_loglog(self._npart * gamint, self._gam)
=======
            lum = uf * Eph * trapz_loglog(self._nelec * gamint, self._gam)
>>>>>>> 4364aa7e
        lum = lum * u.Unit("1/s")

        return lum / outspecene  # return differential spectrum in 1/s/eV

    def _spectrum(self, photon_energy):
        """Compute differential IC spectrum for energies in ``photon_energy``.

        Compute IC spectrum using IC cross-section for isotropic interaction
        with a blackbody photon spectrum following Khangulyan, Aharonian, and
        Kelner 2014, ApJ 783, 100 (`arXiv:1310.7971
        <http://www.arxiv.org/abs/1310.7971>`_).

        Parameters
        ----------
        photon_energy : :class:`~astropy.units.Quantity` instance
            Photon energy array.
        """
        outspecene = _validate_ene(photon_energy)

        self.specic = []

        for seed in self.seed_photon_fields:
            # Call actual computation, detached to allow changes in subclasses
            self.specic.append(
                self._calc_specic(seed, outspecene).to("1/(s eV)")
            )

        return np.sum(u.Quantity(self.specic), axis=0)

    def flux(self, photon_energy, distance=1 * u.kpc, seed=None):
        """Differential flux at a given distance from the source from a single
        seed photon field

        Parameters
        ----------
        photon_energy : :class:`~astropy.units.Quantity` float or array
            Photon energy array.

        distance : :class:`~astropy.units.Quantity` float, optional
            Distance to the source. If set to 0, the intrinsic luminosity will
            be returned. Default is 1 kpc.

        seed : int, str or None
            Number or name of seed photon field for which the IC contribution
            is required. If set to None it will return the sum of all
            contributions (default).
        """
        model = super(InverseCompton, self).flux(
            photon_energy, distance=distance
        )

        if seed is not None:
            # Test seed argument
            if not isinstance(seed, int):
                if seed not in self.seed_photon_fields:
                    raise ValueError(
                        "Provided seed photon field name is not in"
                        " the definition of the InverseCompton instance"
                    )
                else:
                    seed = list(self.seed_photon_fields.keys()).index(seed)
            elif seed > len(self.seed_photon_fields):
                raise ValueError(
                    "Provided seed photon field number is larger"
                    " than the number of seed photon fields defined in the"
                    " InverseCompton instance"
                )

            if distance != 0:
                distance = validate_scalar(
                    "distance", distance, physical_type="length"
                )
                dfac = 4 * np.pi * distance.to("cm") ** 2
                out_unit = "1/(s cm2 eV)"
            else:
                dfac = 1
                out_unit = "1/(s eV)"

            model = (self.specic[seed] / dfac).to(out_unit)

        return model

    def sed(self, photon_energy, distance=1 * u.kpc, seed=None):
        """Spectral energy distribution at a given distance from the source

        Parameters
        ----------
        photon_energy : :class:`~astropy.units.Quantity` float or array
            Photon energy array.

        distance : :class:`~astropy.units.Quantity` float, optional
            Distance to the source. If set to 0, the intrinsic luminosity will
            be returned. Default is 1 kpc.

        seed : int, str or None
            Number or name of seed photon field for which the IC contribution
            is required. If set to None it will return the sum of all
            contributions (default).
        """
        sed = super(InverseCompton, self).sed(photon_energy, distance=distance)

        if seed is not None:
            if distance != 0:
                out_unit = "erg/(cm2 s)"
            else:
                out_unit = "erg/s"

            sed = (
                self.flux(photon_energy, distance=distance, seed=seed)
                * photon_energy ** 2.0
            ).to(out_unit)

        return sed


class Bremsstrahlung(BaseElectron):
    """
    Bremsstrahlung radiation on a completely ionised gas.

    This class uses the cross-section approximation of `Baring, M.G., Ellison,
    D.C., Reynolds, S.P., Grenier, I.A., & Goret, P. 1999, Astrophysical
    Journal, 513, 311 <http://adsabs.harvard.edu/abs/1999ApJ...513..311B>`_.

    The default weights are assuming a completely ionised target gas with ISM
    abundances. If pure electron-electron bremsstrahlung is desired, ``n0`` can
    be set to the electron density, ``weight_ep`` to 0 and ``weight_ee`` to 1.

    Parameters
    ----------
    n0 : :class:`~astropy.units.Quantity` float
        Total ion number density.

    Other parameters
    ----------------
    weight_ee : float
        Weight of electron-electron bremsstrahlung. Defined as :math:`\sum_i
        Z_i X_i`, default is 1.088.
    weight_ep : float
        Weight of electron-proton bremsstrahlung. Defined as :math:`\sum_i
        Z_i^2 X_i`, default is 1.263.
    """

    def __init__(self, particle_distribution, n0=1 / u.cm ** 3, **kwargs):
        super(Bremsstrahlung, self).__init__(particle_distribution)
        self.n0 = n0
        self.Eemin = 100 * u.MeV
        self.Eemax = 1e9 * mec2
        self.nEed = 300
        # compute ee and ep weights from H and He abundances in ISM assumin
        # ionized medium
        Y = np.array([1.0, 9.59e-2])
        Z = np.array([1, 2])
        N = np.sum(Y)
        X = Y / N
        self.weight_ee = np.sum(Z * X)
        self.weight_ep = np.sum(Z ** 2 * X)
        self.param_names += ["n0", "weight_ee", "weight_ep"]
<<<<<<< HEAD
        for key, value in kwargs.items():
            setattr(self, key, value)
=======
        self.__dict__.update(**kwargs)
>>>>>>> 4364aa7e

    @staticmethod
    def _sigma_1(gam, eps):
        """
        gam and eps in units of m_e c^2
        Eq. A2 of Baring et al. (1999)
        Return in units of cm2 / mec2
        """
        s1 = 4 * r0 ** 2 * alpha / eps / mec2_unit
        s2 = 1 + (1.0 / 3.0 - eps / gam) * (1 - eps / gam)
        s3 = np.log(2 * gam * (gam - eps) / eps) - 1.0 / 2.0
        s3[np.where(gam < eps)] = 0.0
        return s1 * s2 * s3

    @staticmethod
    def _sigma_2(gam, eps):
        """
        gam and eps in units of m_e c^2
        Eq. A3 of Baring et al. (1999)
        Return in units of cm2 / mec2
        """
        s0 = r0 ** 2 * alpha / (3 * eps) / mec2_unit

        s1_1 = 16 * (1 - eps + eps ** 2) * np.log(gam / eps)
        s1_2 = -1 / eps ** 2 + 3 / eps - 4 - 4 * eps - 8 * eps ** 2
        s1_3 = -2 * (1 - 2 * eps) * np.log(1 - 2 * eps)
        s1_4 = 1 / (4 * eps ** 3) - 1 / (2 * eps ** 2) + 3 / eps - 2 + 4 * eps
        s1 = s1_1 + s1_2 + s1_3 * s1_4

        s2_1 = 2 / eps
        s2_2 = (4 - 1 / eps + 1 / (4 * eps ** 2)) * np.log(2 * gam)
        s2_3 = -2 + 2 / eps - 5 / (8 * eps ** 2)
        s2 = s2_1 * (s2_2 + s2_3)

        return s0 * np.where(eps <= 0.5, s1, s2) * heaviside(gam - eps)

    def _sigma_ee_rel(self, gam, eps):
        """
        Eq. A1, A4 of Baring et al. (1999)
        Use for Ee > 2 MeV
        """
        A = 1 - 8 / 3 * (gam - 1) ** 0.2 / (gam + 1) * (eps / gam) ** (
            1.0 / 3.0
        )

        return (self._sigma_1(gam, eps) + self._sigma_2(gam, eps)) * A

    @staticmethod
    def _F(x, gam):
        """
        Eqs. A6, A7 of Baring et al. (1999)
        """
        beta = np.sqrt(1 - gam ** -2)
        B = 1 + 0.5 * (gam ** 2 - 1)
        C = 10 * x * gam * beta * (2 + gam * beta)
        C /= 1 + x ** 2 * (gam ** 2 - 1)

        F_1 = (17 - 3 * x ** 2 / (2 - x) ** 2 - C) * np.sqrt(1 - x)
        F_2 = 12 * (2 - x) - 7 * x ** 2 / (2 - x) - 3 * x ** 4 / (2 - x) ** 3
        F_3 = np.log((1 + np.sqrt(1 - x)) / np.sqrt(x))

        return B * F_1 + F_2 * F_3

    def _sigma_ee_nonrel(self, gam, eps):
        """
        Eq. A5 of Baring et al. (1999)
        Use for Ee < 2 MeV
        """
        s0 = 4 * r0 ** 2 * alpha / (15 * eps)
        x = 4 * eps / (gam ** 2 - 1)
        sigma_nonrel = s0 * self._F(x, gam)
        sigma_nonrel[np.where(eps >= 0.25 * (gam ** 2 - 1.0))] = 0.0
        sigma_nonrel[np.where(gam * np.ones_like(eps) < 1.0)] = 0.0
        return sigma_nonrel / mec2_unit

    def _sigma_ee(self, gam, Eph):
        eps = (Eph / mec2).decompose().value
        # initialize shape and units of cross section
        sigma = np.zeros_like(gam * eps) * u.Unit(u.cm ** 2 / Eph.unit)
        gam_trans = (2 * u.MeV / mec2).decompose().value
        # Non relativistic below 2 MeV
        if np.any(gam <= gam_trans):
            nr_matrix = np.where(gam * np.ones_like(gam * eps) <= gam_trans)
            with warnings.catch_warnings():
                warnings.simplefilter("ignore")
                sigma[nr_matrix] = self._sigma_ee_nonrel(gam, eps)[nr_matrix]
        # Relativistic above 2 MeV
        if np.any(gam > gam_trans):
            rel_matrix = np.where(gam * np.ones_like(gam * eps) > gam_trans)
            with warnings.catch_warnings():
                warnings.simplefilter("ignore")
                sigma[rel_matrix] = self._sigma_ee_rel(gam, eps)[rel_matrix]

        return sigma.to(u.cm ** 2 / Eph.unit)

    def _sigma_ep(self, gam, eps):
        """
        Using sigma_1 only applies to the ultrarelativistic regime.
        Eph > 10 MeV
        ToDo: add complete e-p cross-section
        """
        with warnings.catch_warnings():
            warnings.simplefilter("ignore")
            return self._sigma_1(gam, eps)

    def _emiss_ee(self, Eph):
        """
        Electron-electron bremsstrahlung emissivity per unit photon energy
        """
        if self.weight_ee == 0.0:
            return np.zeros_like(Eph)

        gam = np.vstack(self._gam)
        # compute integral with electron distribution
        emiss = c.cgs * trapz_loglog(
            np.vstack(self._npart) * self._sigma_ee(gam, Eph),
            self._gam,
            axis=0,
        )
        return emiss

    def _emiss_ep(self, Eph):
        """
        Electron-proton bremsstrahlung emissivity per unit photon energy
        """
        if self.weight_ep == 0.0:
            return np.zeros_like(Eph)

        gam = np.vstack(self._gam)
        eps = (Eph / mec2).decompose().value
        # compute integral with electron distribution
        emiss = c.cgs * trapz_loglog(
            np.vstack(self._npart) * self._sigma_ep(gam, eps),
            self._gam,
            axis=0,
        ).to(u.cm ** 2 / Eph.unit)
        return emiss

    def _spectrum(self, photon_energy):
        """Compute differential bremsstrahlung spectrum for energies in
        ``photon_energy``.

        Parameters
        ----------
        photon_energy : :class:`~astropy.units.Quantity` instance
            Photon energy array.
        """

        Eph = _validate_ene(photon_energy)

        spec = self.n0 * (
            self.weight_ee * self._emiss_ee(Eph)
            + self.weight_ep * self._emiss_ep(Eph)
        )

        return spec


class BaseProton(BaseRadiative):
    """Implements compute_Wp at arbitrary energies
    """

    def __init__(self, particle_distribution):
        super(BaseProton, self).__init__(particle_distribution)
        self.param_names = ["Epmin", "Epmax", "nEpd"]
        self._memoize = True
        self._cache = {}
        self._queue = []

    @property
    def _Ep(self):
        """ Proton energy array in GeV
        """
        return np.logspace(
            np.log10(self.Epmin.to("GeV").value),
            np.log10(self.Epmax.to("GeV").value),
<<<<<<< HEAD
            self.nEpd * (np.log10(self.Epmax / self.Epmin)),
=======
            int(self.nEpd * (np.log10(self.Epmax / self.Epmin))),
>>>>>>> 4364aa7e
        )

    @property
    def _J(self):
        """ Particles per unit proton energy in particles per GeV
        """
        pd = self.particle_distribution(self._Ep * u.GeV)
        return pd.to("1/GeV").value

    @property
    def Wp(self):
        """Total energy in protons
        """
        Wp = trapz_loglog(self._Ep * self._J, self._Ep) * u.GeV
        return Wp.to("erg")

    def compute_Wp(self, Epmin=None, Epmax=None):
        """ Total energy in protons between energies Epmin and Epmax

        Parameters
        ----------
        Epmin : :class:`~astropy.units.Quantity` float, optional
            Minimum proton energy for energy content calculation.

        Epmax : :class:`~astropy.units.Quantity` float, optional
            Maximum proton energy for energy content calculation.
        """
        if Epmin is None and Epmax is None:
            Wp = self.Wp
        else:
            if Epmax is None:
                Epmax = self.Epmax
            if Epmin is None:
                Epmin = self.Epmin

            log10Epmin = np.log10(Epmin.to("GeV").value)
            log10Epmax = np.log10(Epmax.to("GeV").value)
            Ep = (
                np.logspace(
                    log10Epmin,
                    log10Epmax,
<<<<<<< HEAD
                    self.nEpd * (log10Epmax - log10Epmin),
=======
                    int(self.nEpd * (log10Epmax - log10Epmin)),
>>>>>>> 4364aa7e
                )
                * u.GeV
            )
            pdist = self.particle_distribution(Ep)
            Wp = trapz_loglog(Ep * pdist, Ep).to("erg")

        return Wp

    def set_Wp(self, Wp, Epmin=None, Epmax=None, amplitude_name=None):
        """ Normalize particle distribution so that the total energy in protons
        between Epmin and Epmax is Wp

        Parameters
        ----------
        Wp : :class:`~astropy.units.Quantity` float
            Desired energy in protons.

        Epmin : :class:`~astropy.units.Quantity` float, optional
            Minimum proton energy for energy content calculation.

        Epmax : :class:`~astropy.units.Quantity` float, optional
            Maximum proton energy for energy content calculation.

        amplitude_name : str, optional
            Name of the amplitude parameter of the particle distribution. It
            must be accesible as an attribute of the distribution function.
            Defaults to ``amplitude``.
        """

        Wp = validate_scalar("Wp", Wp, physical_type="energy")
        oldWp = self.compute_Wp(Epmin=Epmin, Epmax=Epmax)

        if amplitude_name is None:
            try:
                self.particle_distribution.amplitude *= (
                    Wp / oldWp
                ).decompose()
            except AttributeError:
                log.error(
                    "The particle distribution does not have an attribute"
                    " called amplitude to modify its normalization: you can"
                    " set the name with the amplitude_name parameter of set_Wp"
                )
        else:
            oldampl = getattr(self.particle_distribution, amplitude_name)
            setattr(
                self.particle_distribution,
                amplitude_name,
                oldampl * (Wp / oldWp).decompose(),
            )


class PionDecay(BaseProton):
    r"""Pion decay gamma-ray emission from a proton population.

    Compute gamma-ray spectrum arising from the interaction of a relativistic
    proton distribution with stationary target protons using the
    parametrization of Kafexhiu et al. (2014).

    If you use this class in your research, please consult and cite `Kafexhiu,
    E., Aharonian, F., Taylor, A.M., & Vila, G.S. 2014, Physical Review D, 90,
    123014 <http://adsabs.harvard.edu/abs/2014PhRvD..90l3014K>`_.


    Parameters
    ----------
    particle_distribution : function
        Particle distribution function, taking proton energies as a
        `~astropy.units.Quantity` array or float, and returning the particle
        energy density in units of number of protons per unit energy as a
        `~astropy.units.Quantity` array or float.

    nh : `~astropy.units.Quantity`
        Number density of the target protons. Default is :math:`1
        \mathrm{cm}^{-3}`.

    nuclear_enhancement : bool
        Whether to apply the energy-dependent nuclear enhancement factor
        considering a target gas with local ISM abundances. See Section IV of
        Kafexhiu et al. (2014) for details. Here the proton-nucleus inelastic
        cross section of Sihver et al. (1993, PhysRevC 47, 1225) is used.

    Other parameters
    ----------------
    Epmin : `~astropy.units.Quantity` float
        Minimum proton energy for the proton distribution. Default is 1.22 GeV,
        the dynamical threshold for pion production in pp interactions.

    Epmax : `~astropy.units.Quantity` float
        Minimum proton energy for the proton
        distribution. Default is 10 PeV.

    nEpd : scalar
        Number of points per decade in energy for the proton energy and
        distribution arrays. Default is 100.

    hiEmodel : str
        Monte Carlo model to use for computation of high-energy differential
        cross section. Can be one of ``Geant4``, ``Pythia8``, ``SIBYLL``, or
        ``QGSJET``. See Kafexhiu et al. (2014) for details. Default is
        ``Pythia8``.

    useLUT : bool
        Whether to use a lookup table for the differential cross section. The
        only lookup table packaged with naima is for the Pythia 8 model and
        ISM nuclear enhancement factor.
    """

    def __init__(
        self,
        particle_distribution,
        nh=1.0 / u.cm ** 3,
        nuclear_enhancement=True,
        **kwargs
    ):
        super(PionDecay, self).__init__(particle_distribution)
        self.nh = validate_scalar("nh", nh, physical_type="number density")
        self.nuclear_enhancement = nuclear_enhancement
        self.useLUT = True
        self.hiEmodel = "Pythia8"
        self.Epmin = (
            self._m_p + self._Tth + 1e-4
        ) * u.GeV  # Threshold energy ~1.22 GeV
        self.Epmax = 10 * u.PeV  # 10 PeV
        self.nEpd = 100
        self.param_names += ["nh", "nuclear_enhancement", "useLUT", "hiEmodel"]
        self.__dict__.update(**kwargs)

    # define model parameters from tables
    # yapf: disable
    #
    # Table IV
    _a = {}
    _a['Geant4'] = [0.728, 0.596, 0.491, 0.2503, 0.117]  # Tp > 5
    _a['Pythia8'] = [0.652, 0.0016, 0.488, 0.1928, 0.483]  # Tp > 50
    _a['SIBYLL'] = [5.436, 0.254, 0.072, 0.075, 0.166]  # Tp > 100
    _a['QGSJET'] = [0.908, 0.0009, 6.089, 0.176, 0.448]  # Tp > 100
    #
    # table V data
    # note that np.nan indicate that functions of Tp are needed and are defined
    # as need in function F
    # parameter order is lambda, alpha, beta, gamma
    _F_mp = {}
    _F_mp['ExpData'] = [1.0, 1.0, np.nan, 0.0]  # Tth  <= Tp <= 1.0
    _F_mp['Geant4_0'] = [3.0, 1.0, np.nan, np.nan]  # 1.0  <  Tp <= 4.0
    _F_mp['Geant4_1'] = [3.0, 1.0, np.nan, np.nan]  # 4.0  <  Tp <= 20.0
    _F_mp['Geant4_2'] = [3.0, 0.5, 4.2, 1.0]  # 20.0 <  Tp <= 100
    _F_mp['Geant4'] = [3.0, 0.5, 4.9, 1.0]  # Tp > 100
    _F_mp['Pythia8'] = [3.5, 0.5, 4.0, 1.0]  # Tp > 50
    _F_mp['SIBYLL'] = [3.55, 0.5, 3.6, 1.0]  # Tp > 100
    _F_mp['QGSJET'] = [3.55, 0.5, 4.5, 1.0]  # Tp > 100
    #
    # Table VII
    _b = {}
    _b['Geant4_0'] = [9.53, 0.52, 0.054]  # 1 <= Tp < 5
    _b['Geant4'] = [9.13, 0.35, 9.7e-3]  # Tp >= 5
    _b['Pythia8'] = [9.06, 0.3795, 0.01105]  # Tp >  50
    _b['SIBYLL'] = [10.77, 0.412, 0.01264]  # Tp >  100
    _b['QGSJET'] = [13.16, 0.4419, 0.01439]  # Tp >  100
    # yapf: enable

    # energy at which each of the hiE models start being valid
    _Etrans = {"Pythia8": 50, "SIBYLL": 100, "QGSJET": 100, "Geant4": 100}
    #
    _m_p = (m_p * c ** 2).to("GeV").value
    _m_pi = 0.1349766  # GeV/c2
    _Tth = 0.27966184

    def _sigma_inel(self, Tp):
        """
        Inelastic cross-section for p-p interaction. KATV14 Eq. 1

        Parameters
        ----------
        Tp : float
            Kinetic energy of proton (i.e. Ep - m_p*c**2) [GeV]

        Returns
        -------
        sigma_inel : float
            Inelastic cross-section for p-p interaction [1/cm2].

        """
        L = np.log(Tp / self._Tth)
        sigma = 30.7 - 0.96 * L + 0.18 * L ** 2
        sigma *= (1 - (self._Tth / Tp) ** 1.9) ** 3
        return sigma * 1e-27  # convert from mbarn to cm-2

    def _sigma_pi_loE(self, Tp):
        """
        inclusive cross section for Tth < Tp < 2 GeV
        Fit from experimental data
        """
        m_p = self._m_p
        m_pi = self._m_pi
        Mres = 1.1883  # GeV
        Gres = 0.2264  # GeV
        s = 2 * m_p * (Tp + 2 * m_p)  # center of mass energy
        gamma = np.sqrt(Mres ** 2 * (Mres ** 2 + Gres ** 2))
        K = np.sqrt(8) * Mres * Gres * gamma
        K /= np.pi * np.sqrt(Mres ** 2 + gamma)

        fBW = m_p * K
        fBW /= (
            (np.sqrt(s) - m_p) ** 2 - Mres ** 2
        ) ** 2 + Mres ** 2 * Gres ** 2

        mu = np.sqrt(
            (s - m_pi ** 2 - 4 * m_p ** 2) ** 2 - 16 * m_pi ** 2 * m_p ** 2
        )
        mu /= 2 * m_pi * np.sqrt(s)

        sigma0 = 7.66e-3  # mb

        sigma1pi = sigma0 * mu ** 1.95 * (1 + mu + mu ** 5) * fBW ** 1.86

        # two pion production
        sigma2pi = 5.7  # mb
        sigma2pi /= 1 + np.exp(-9.3 * (Tp - 1.4))

        E2pith = 0.56  # GeV
        sigma2pi[np.where(Tp < E2pith)] = 0.0

        return (sigma1pi + sigma2pi) * 1e-27  # return in cm-2

    def _sigma_pi_midE(self, Tp):
        """
        Geant 4.10.0 model for 2 GeV < Tp < 5 GeV
        """
        m_p = self._m_p
        Qp = (Tp - self._Tth) / m_p
        multip = -6e-3 + 0.237 * Qp - 0.023 * Qp ** 2
        return self._sigma_inel(Tp) * multip

    def _sigma_pi_hiE(self, Tp, a):
        """
        General expression for Tp > 5 GeV (Eq 7)
        """
        m_p = self._m_p
        csip = (Tp - 3.0) / m_p
        m1 = a[0] * csip ** a[3] * (1 + np.exp(-a[1] * csip ** a[4]))
        m2 = 1 - np.exp(-a[2] * csip ** 0.25)
        multip = m1 * m2
        return self._sigma_inel(Tp) * multip

    def _sigma_pi(self, Tp):
        sigma = np.zeros_like(Tp)

        # for E<2GeV
        idx1 = np.where(Tp < 2.0)
        sigma[idx1] = self._sigma_pi_loE(Tp[idx1])
        # for 2GeV<=E<5GeV
        idx2 = np.where((Tp >= 2.0) * (Tp < 5.0))
        sigma[idx2] = self._sigma_pi_midE(Tp[idx2])
        # for 5GeV<=E<Etrans
        idx3 = np.where((Tp >= 5.0) * (Tp < self._Etrans[self.hiEmodel]))
        sigma[idx3] = self._sigma_pi_hiE(Tp[idx3], self._a["Geant4"])
        # for E>=Etrans
        idx4 = np.where((Tp >= self._Etrans[self.hiEmodel]))
        sigma[idx4] = self._sigma_pi_hiE(Tp[idx4], self._a[self.hiEmodel])

        return sigma

    def _b_params(self, Tp):
        b0 = 5.9
        hiE = np.where(Tp >= 1.0)
        TphiE = Tp[hiE]
        b1 = np.zeros(TphiE.size)
        b2 = np.zeros(TphiE.size)
        b3 = np.zeros(TphiE.size)

        idx = np.where(TphiE < 5.0)
        b1[idx], b2[idx], b3[idx] = self._b["Geant4_0"]

        idx = np.where(TphiE >= 5.0)
        b1[idx], b2[idx], b3[idx] = self._b["Geant4"]

        idx = np.where(TphiE >= self._Etrans[self.hiEmodel])
        b1[idx], b2[idx], b3[idx] = self._b[self.hiEmodel]

        return b0, b1, b2, b3

    def _calc_EpimaxLAB(self, Tp):
        m_p = self._m_p
        m_pi = self._m_pi
        # Eq 10
        s = 2 * m_p * (Tp + 2 * m_p)  # center of mass energy
        EpiCM = (s - 4 * m_p ** 2 + m_pi ** 2) / (2 * np.sqrt(s))
        PpiCM = np.sqrt(EpiCM ** 2 - m_pi ** 2)
        gCM = (Tp + 2 * m_p) / np.sqrt(s)
        betaCM = np.sqrt(1 - gCM ** -2)
        EpimaxLAB = gCM * (EpiCM + PpiCM * betaCM)

        return EpimaxLAB

    def _calc_Egmax(self, Tp):
        m_pi = self._m_pi
        EpimaxLAB = self._calc_EpimaxLAB(Tp)
        gpiLAB = EpimaxLAB / m_pi
        betapiLAB = np.sqrt(1 - gpiLAB ** -2)
        Egmax = (m_pi / 2) * gpiLAB * (1 + betapiLAB)

        return Egmax

    def _Amax(self, Tp):
        m_p = self._m_p
        loE = np.where(Tp < 1.0)
        hiE = np.where(Tp >= 1.0)

        Amax = np.zeros(Tp.size)

        b = self._b_params(Tp)

        EpimaxLAB = self._calc_EpimaxLAB(Tp)
        Amax[loE] = b[0] * self._sigma_pi(Tp[loE]) / EpimaxLAB[loE]
        thetap = Tp / m_p
        Amax[hiE] = (
            b[1]
            * thetap[hiE] ** -b[2]
            * np.exp(b[3] * np.log(thetap[hiE]) ** 2)
            * self._sigma_pi(Tp[hiE])
            / m_p
        )

        return Amax

    def _F_func(self, Tp, Egamma, modelparams):
        lamb, alpha, beta, gamma = modelparams
        m_pi = self._m_pi
        # Eq 9
        Egmax = self._calc_Egmax(Tp)
        Yg = Egamma + m_pi ** 2 / (4 * Egamma)
        Ygmax = Egmax + m_pi ** 2 / (4 * Egmax)
        Xg = (Yg - m_pi) / (Ygmax - m_pi)
        # zero out invalid fields (Egamma > Egmax -> Xg > 1)
        Xg[np.where(Xg > 1)] = 1.0
        # Eq 11
        C = lamb * m_pi / Ygmax
        F = (1 - Xg ** alpha) ** beta
        F /= (1 + Xg / C) ** gamma
        #
        return F

    def _kappa(self, Tp):
        thetap = Tp / self._m_p
        return 3.29 - thetap ** -1.5 / 5.0

    def _mu(self, Tp):
        q = (Tp - 1.0) / self._m_p
        x = 5.0 / 4.0
        return x * q ** x * np.exp(-x * q)

    def _F(self, Tp, Egamma):
        F = np.zeros_like(Tp)
        # below Tth
        F[np.where(Tp < self._Tth)] = 0.0

        # Tth <= E <= 1GeV: Experimental data
        idx = np.where((Tp >= self._Tth) * (Tp <= 1.0))
        if idx[0].size > 0:
            kappa = self._kappa(Tp[idx])
            mp = self._F_mp["ExpData"]
            mp[2] = kappa
            F[idx] = self._F_func(Tp[idx], Egamma, mp)

        # 1GeV < Tp < 4 GeV: Geant4 model 0
        idx = np.where((Tp > 1.0) * (Tp <= 4.0))
        if idx[0].size > 0:
            mp = self._F_mp["Geant4_0"]
            mu = self._mu(Tp[idx])
            mp[2] = mu + 2.45
            mp[3] = mu + 1.45
            F[idx] = self._F_func(Tp[idx], Egamma, mp)

        # 4 GeV < Tp < 20 GeV
        idx = np.where((Tp > 4.0) * (Tp <= 20.0))
        if idx[0].size > 0:
            mp = self._F_mp["Geant4_1"]
            mu = self._mu(Tp[idx])
            mp[2] = 1.5 * mu + 4.95
            mp[3] = mu + 1.50
            F[idx] = self._F_func(Tp[idx], Egamma, mp)

        # 20 GeV < Tp < 100 GeV
        idx = np.where((Tp > 20.0) * (Tp <= 100.0))
        if idx[0].size > 0:
            mp = self._F_mp["Geant4_2"]
            F[idx] = self._F_func(Tp[idx], Egamma, mp)

        # Tp > Etrans
        idx = np.where(Tp > self._Etrans[self.hiEmodel])
        if idx[0].size > 0:
            mp = self._F_mp[self.hiEmodel]
            F[idx] = self._F_func(Tp[idx], Egamma, mp)

        return F

    def _diffsigma(self, Ep, Egamma):
        """
        Differential cross section

        dsigma/dEg = Amax(Tp) * F(Tp,Egamma)
        """
        Tp = Ep - self._m_p

        diffsigma = self._Amax(Tp) * self._F(Tp, Egamma)

        if self.nuclear_enhancement:
            diffsigma *= self._nuclear_factor(Tp)

        return diffsigma

    def _nuclear_factor(self, Tp):
        """
        Compute nuclear enhancement factor
        """
        sigmaRpp = 10 * np.pi * 1e-27
        sigmainel = self._sigma_inel(Tp)
        sigmainel0 = self._sigma_inel(1e3)  # at 1e3 GeV
        f = sigmainel / sigmainel0
        f2 = np.where(f > 1, f, 1.0)
        G = 1.0 + np.log(f2)
        # epsilon factors computed from Eqs 21 to 23 with local ISM abundances
        epsC = 1.37
        eps1 = 0.29
        eps2 = 0.1

        epstotal = np.where(
            Tp > self._Tth,
            epsC + (eps1 + eps2) * sigmaRpp * G / sigmainel,
            0.0,
        )

        if np.any(Tp < 1.0):
            # nuclear enhancement factor diverges towards Tp = Tth, fix Tp<1 to
            # eps(1.0) = 1.91
            loE = np.where((Tp > self._Tth) * (Tp < 1.0))
            epstotal[loE] = 1.9141

        return epstotal

    def _loadLUT(self, LUT_fname):
        try:
            filename = get_pkg_data_filename(os.path.join("data", LUT_fname))
            self.diffsigma = LookupTable(filename)
        except IOError:
            warnings.warn(
                "LUT {0} not found, reverting to useLUT = False".format(
                    LUT_fname
                )
            )
            self.diffsigma = self._diffsigma
            self.useLUT = False

    def _spectrum(self, photon_energy):
        """
        Compute differential spectrum from pp interactions using the
        parametrization of Kafexhiu, E., Aharonian, F., Taylor, A.~M., and
        Vila, G.~S.\ 2014, `arXiv:1406.7369
        <http://www.arxiv.org/abs/1406.7369>`_.

        Parameters
        ----------
        photon_energy : :class:`~astropy.units.Quantity` instance
            Photon energy array.
        """

        # Load LUT if available, otherwise use self._diffsigma
        if self.useLUT:
            LUT_base = "PionDecayKafexhiu14_LUT_"
            if self.nuclear_enhancement:
                LUT_base += "NucEnh_"
            LUT_fname = LUT_base + "{0}.npz".format(self.hiEmodel)
            # only reload LUT if it has changed or hasn't been loaded yet
            try:
                if os.path.basename(self.diffsigma.fname) != LUT_fname:
                    self._loadLUT(LUT_fname)
            except AttributeError:
                self._loadLUT(LUT_fname)
        else:
            self.diffsigma = self._diffsigma

        Egamma = _validate_ene(photon_energy).to("GeV")
        Ep = self._Ep * u.GeV
        J = self._J * u.Unit("1/GeV")

        specpp = []
        for Eg in Egamma:
            diffsigma = self.diffsigma(Ep.value, Eg.value) * u.Unit("cm2/GeV")
            specpp.append(trapz_loglog(diffsigma * J, Ep))

        self.specpp = u.Quantity(specpp)

        self.specpp *= self.nh * c.cgs

        return self.specpp.to("1/(s eV)")


def heaviside(x):
    return (np.sign(x) + 1) / 2.0


class PionDecayKelner06(BaseRadiative):
    r"""Pion decay gamma-ray emission from a proton population.

    Compute gamma-ray spectrum arising from the interaction of a relativistic
    proton distribution with stationary target protons.

    Parameters
    ----------
    particle_distribution : function
        Particle distribution function, taking proton energies as a
        `~astropy.units.Quantity` array or float, and returning the particle
        energy density in units of number of protons per unit energy as a
        `~astropy.units.Quantity` array or float.

    nh : `~astropy.units.Quantity`
        Number density of the target protons. Default is :math:`1 cm^{-3}`.

    Other parameters
    ----------------
    Etrans : `~astropy.units.Quantity`
        For photon energies below ``Etrans``, the delta-functional
        approximation is used for the spectral calculation, and the full
        calculation is used at higher energies. Default is 0.1 TeV.

    References
    ----------
    Kelner, S.R., Aharonian, F.A., and Bugayov, V.V., 2006 PhysRevD 74, 034018
    (`arXiv:astro-ph/0606058 <http://www.arxiv.org/abs/astro-ph/0606058>`_).

    """

    # This class doesn't inherit from BaseProton
    param_names = ["nh", "Etrans"]
    _memoize = True
    _cache = {}
    _queue = []

    def __init__(
        self,
        particle_distribution,
        nh=1.0 / u.cm ** 3,
        Etrans=0.1 * u.TeV,
        **kwargs
    ):
        self.particle_distribution = particle_distribution
        self.nh = validate_scalar("nh", nh, physical_type="number density")
        self.Etrans = validate_scalar(
            "Etrans", Etrans, domain="positive", physical_type="energy"
        )

        self.__dict__.update(**kwargs)

    def _particle_distribution(self, E):
        return self.particle_distribution(E * u.TeV).to("1/TeV").value

    def _Fgamma(self, x, Ep):
        """
        KAB06 Eq.58

        Note: Quantities are not used in this function

        Parameters
        ----------
        x : float
            Egamma/Eprot
        Ep : float
            Eprot [TeV]
        """
        L = np.log(Ep)
        B = 1.30 + 0.14 * L + 0.011 * L ** 2  # Eq59
        beta = (1.79 + 0.11 * L + 0.008 * L ** 2) ** -1  # Eq60
        k = (0.801 + 0.049 * L + 0.014 * L ** 2) ** -1  # Eq61
        xb = x ** beta

        F1 = B * (np.log(x) / x) * ((1 - xb) / (1 + k * xb * (1 - xb))) ** 4
        F2 = (
            1.0 / np.log(x)
            - (4 * beta * xb) / (1 - xb)
            - (4 * k * beta * xb * (1 - 2 * xb)) / (1 + k * xb * (1 - xb))
        )

        return F1 * F2

    def _sigma_inel(self, Ep):
        """
        Inelastic cross-section for p-p interaction. KAB06 Eq. 73, 79

        Note: Quantities are not used in this function

        Parameters
        ----------
        Ep : float
            Eprot [TeV]

        Returns
        -------
        sigma_inel : float
            Inelastic cross-section for p-p interaction [1/cm2].

        """
        L = np.log(Ep)
        sigma = 34.3 + 1.88 * L + 0.25 * L ** 2
        if Ep <= 0.1:
            Eth = 1.22e-3
            sigma *= (1 - (Eth / Ep) ** 4) ** 2 * heaviside(Ep - Eth)
        return sigma * 1e-27  # convert from mbarn to cm2

    def _photon_integrand(self, x, Egamma):
        """
        Integrand of Eq. 72
        """
        try:
            return (
                self._sigma_inel(Egamma / x)
                * self._particle_distribution((Egamma / x))
                * self._Fgamma(x, Egamma / x)
                / x
            )
        except ZeroDivisionError:
            return np.nan

    def _calc_specpp_hiE(self, Egamma):
        """
        Spectrum computed as in Eq. 42 for Egamma >= 0.1 TeV
        """
        # Fixed quad with n=40 is about 15 times faster and is always within
        # 0.5% of the result of adaptive quad for Egamma>0.1
        # WARNING: It also produces artifacts for steep distributions (e.g.
        # Maxwellian) at ~500 GeV. Reverting to adaptative quadrature
        # from scipy.integrate import fixed_quad
        # result=c*fixed_quad(self._photon_integrand, 0., 1., args = [Egamma,
        # ], n = 40)[0]
        from scipy.integrate import quad

        Egamma = Egamma.to("TeV").value
        specpp = (
            c.cgs.value
            * quad(
                self._photon_integrand,
                0.0,
                1.0,
                args=Egamma,
                epsrel=1e-3,
                epsabs=0,
            )[0]
        )

        return specpp * u.Unit("1/(s TeV)")

    # variables for delta integrand
    _c = c.cgs.value
    _Kpi = 0.17
    _mp = (m_p * c ** 2).to("TeV").value
    _m_pi = 1.349766e-4  # TeV/c2

    def _delta_integrand(self, Epi):
        Ep0 = self._mp + Epi / self._Kpi
        qpi = (
            self._c
            * (self.nhat / self._Kpi)
            * self._sigma_inel(Ep0)
            * self._particle_distribution(Ep0)
        )
<<<<<<< HEAD
        return qpi / np.sqrt(Epi ** 2 + self._m_pi ** 2)
=======
        return qpi / np.sqrt(Epi ** 2 - self._m_pi ** 2)
>>>>>>> 4364aa7e

    def _calc_specpp_loE(self, Egamma):
        """
        Delta-functional approximation for low energies Egamma < 0.1 TeV
        """
        from scipy.integrate import quad

        Egamma = Egamma.to("TeV").value
        Epimin = Egamma + self._m_pi ** 2 / (4 * Egamma)

        result = (
            2
            * quad(
                self._delta_integrand, Epimin, np.inf, epsrel=1e-3, epsabs=0
            )[0]
        )

        return result * u.Unit("1/(s TeV)")

    @property
    def Wp(self):
        """Total energy in protons above 1.22 GeV threshold (erg).
        """
        from scipy.integrate import quad

        Eth = 1.22e-3

        with warnings.catch_warnings():
            warnings.simplefilter("ignore")
            Wp = quad(
                lambda x: x * self._particle_distribution(x), Eth, np.Inf
            )[0]

        return (Wp * u.TeV).to("erg")

    def _spectrum(self, photon_energy):
        """
        Compute differential spectrum from pp interactions using Eq.71 and
        Eq.58 of Kelner, S.R., Aharonian, F.A., and Bugayov, V.V., 2006
        PhysRevD 74, 034018 (`arXiv:astro-ph/0606058
        <http://www.arxiv.org/abs/astro-ph/0606058>`_).

        Parameters
        ----------
        photon_energy : :class:`~astropy.units.Quantity` instance
            Photon energy array.
        """

        outspecene = _validate_ene(photon_energy)

        with warnings.catch_warnings():
            warnings.simplefilter("ignore")
            self.nhat = 1.0  # initial value, works for index~2.1
            if np.any(outspecene < self.Etrans) and np.any(
                outspecene >= self.Etrans
            ):
                # compute value of nhat so that delta functional matches
                # accurate calculation at 0.1TeV
                full = self._calc_specpp_hiE(self.Etrans)
                delta = self._calc_specpp_loE(self.Etrans)
                self.nhat *= (full / delta).decompose().value

            self.specpp = np.zeros(len(outspecene)) * u.Unit("1/(s TeV)")

            for i, Egamma in enumerate(outspecene):
                if Egamma >= self.Etrans:
                    self.specpp[i] = self._calc_specpp_hiE(Egamma)
                else:
                    self.specpp[i] = self._calc_specpp_loE(Egamma)

        density_factor = (self.nh / (1 * u.Unit("1/cm3"))).decompose().value

        return density_factor * self.specpp.to("1/(s eV)")


class LookupTable(object):
    """
    Helper class for two-dimensional look up table

    Lookup table should be saved as an npz file with numpy.savez or
    numpy.savez_compressed. The file should have three arrays:

    * X: log10(x)
    * Y: log10(y)
    * lut: log10(z)

    The instantiated object can be called with arguments (x,y), and the
    interpolated value of z will be returned. The interpolation is done through
    a cubic spline in semi-logarithmic space.
    """

    def __init__(self, filename):
        from scipy.interpolate import RectBivariateSpline

        f_lut = np.load(filename)
        X = f_lut.f.X
        Y = f_lut.f.Y
        lut = f_lut.f.lut
        self.int_lut = RectBivariateSpline(X, Y, 10 ** lut, kx=3, ky=3, s=0)
        self.fname = filename

    def __call__(self, X, Y):
        return self.int_lut(np.log10(X), np.log10(Y)).flatten()


def _calc_lut_pp(args):  # pragma: no cover
    epr, eph, hiEmodel, nuc = args
    from .models import PowerLaw

    pl = PowerLaw(1 / u.eV, 1 * u.TeV, 0.0)
    pp = PionDecay(pl, hiEmodel=hiEmodel, nuclear_enhancement=nuc)

    diffsigma = pp._diffsigma(epr.to("GeV").value, eph.to("GeV").value)

    return diffsigma


def generate_lut_pp(
    Ep=np.logspace(0.085623713910610105, 7, 800) * u.GeV,
    Eg=np.logspace(-5, 3, 1024) * u.TeV,
    out_base="PionDecayKafexhiu14_LUT_",
    hiEmodel=None,
    nuclear_enhancement=True,
):  # pragma: no cover
    from emcee.interruptible_pool import InterruptiblePool as Pool

    pool = Pool()
    if hiEmodel is None:
        hiEmodel = ["Geant4", "Pythia8", "SIBYLL", "QGSJET"]
    elif type(hiEmodel) is str:
        hiEmodel = [hiEmodel]

    if nuclear_enhancement:
        out_base += "NucEnh_"

    for model in hiEmodel:
        out_file = out_base + model + ".npz"
        print("Saving LUT for model {0} in {1}...".format(model, out_file))
        args = [(Ep, eg, model, nuclear_enhancement) for eg in Eg]
        diffsigma_list = pool.map(_calc_lut_pp, args)

        diffsigma = np.array(diffsigma_list).T

        np.savez_compressed(
            out_file,
            X=np.log10(Ep.to("GeV").value),
            Y=np.log10(Eg.to("GeV").value),
            lut=np.log10(diffsigma),
        )<|MERGE_RESOLUTION|>--- conflicted
+++ resolved
@@ -7,13 +7,10 @@
     unicode_literals,
 )
 import numpy as np
-<<<<<<< HEAD
 
 from numtraits import NumericalTrait
 from traitlets import HasTraits, Int, observe
 
-=======
->>>>>>> 4364aa7e
 from .extern.validator import (
     validate_scalar,
     validate_array,
@@ -101,7 +98,6 @@
                 pd,
                 physical_type="differential energy",
             )
-<<<<<<< HEAD
 
     def _spectrum(self, photon_energy):
         """
@@ -113,8 +109,6 @@
             Photon energy array.
         """
         raise NotImplementedError
-=======
->>>>>>> 4364aa7e
 
     @memoize
     def flux(self, photon_energy, distance=1 * u.kpc):
@@ -175,18 +169,12 @@
     methods
     """
 
-<<<<<<< HEAD
     def __init__(self, particle_distribution, mass):
         super(BaseLorentzFactor, self).__init__(particle_distribution)
         self.param_names = ["gmin", "gmax", "ngd"]
         mass = validate_scalar("mass", mass, physical_type="mass")
         self.mc2 = (mass * c ** 2).cgs
         self.mc2_unit = u.Unit(self.mc2)
-=======
-    def __init__(self, particle_distribution):
-        super(BaseElectron, self).__init__(particle_distribution)
-        self.param_names = ["Eemin", "Eemax", "nEed"]
->>>>>>> 4364aa7e
         self._memoize = True
         self._cache = {}
         self._queue = []
@@ -195,17 +183,10 @@
     def _gam(self):
         """ Lorentz factor array
         """
-<<<<<<< HEAD
         log10gmin = np.log10(self.gmin)
         log10gmax = np.log10(self.gmax)
         return np.logspace(
-            log10gmin, log10gmax, self.ngd * (log10gmax - log10gmin)
-=======
-        log10gmin = np.log10(self.Eemin / mec2).value
-        log10gmax = np.log10(self.Eemax / mec2).value
-        return np.logspace(
-            log10gmin, log10gmax, int(self.nEed * (log10gmax - log10gmin))
->>>>>>> 4364aa7e
+            log10gmin, log10gmax, int(self.ngd * (log10gmax - log10gmin))
         )
 
     @property
@@ -241,23 +222,11 @@
             if Emax is None:
                 Emax = self.gmax * self.mc2
 
-<<<<<<< HEAD
             log10gmin = np.log10(Emin / self.mc2).value
             log10gmax = np.log10(Emax / self.mc2).value
             gam = np.logspace(
-                log10gmin, log10gmax, self.ngd * (log10gmax - log10gmin)
+                log10gmin, log10gmax, int(self.ngd * (log10gmax - log10gmin))
             )
-=======
-            log10gmin = np.log10(Eemin / mec2).value
-            log10gmax = np.log10(Eemax / mec2).value
-            gam = np.logspace(
-                log10gmin, log10gmax, int(self.nEed * (log10gmax - log10gmin))
-            )
-            nelec = (
-                self.particle_distribution(gam * mec2).to(1 / mec2_unit).value
-            )
-            We = trapz_loglog(gam * nelec, gam * mec2)
->>>>>>> 4364aa7e
 
             pd = self.particle_distribution(gam * self.mc2)
             npart = pd.to(1 / self.mc2_unit).value
@@ -287,7 +256,6 @@
             Defaults to ``amplitude``.
         """
 
-<<<<<<< HEAD
         W = validate_scalar("W", W, physical_type="energy")
         oldW = self._compute_W(Emin=Emin, Emax=Emax)
         factor = (W / oldW).decompose()
@@ -295,36 +263,16 @@
         if amplitude_name is None:
             try:
                 self.particle_distribution.amplitude *= factor
-=======
-        We = validate_scalar("We", We, physical_type="energy")
-        oldWe = self.compute_We(Eemin=Eemin, Eemax=Eemax)
-
-        if amplitude_name is None:
-            try:
-                self.particle_distribution.amplitude *= (
-                    We / oldWe
-                ).decompose()
->>>>>>> 4364aa7e
             except AttributeError:
                 log.error(
                     "The particle distribution does not have an attribute"
                     " called amplitude to modify its normalization: you can"
-<<<<<<< HEAD
                     " set the name with the amplitude_name parameter of set_W"
-=======
-                    " set the name with the amplitude_name parameter of set_We"
->>>>>>> 4364aa7e
                 )
         else:
             oldampl = getattr(self.particle_distribution, amplitude_name)
             setattr(
-<<<<<<< HEAD
                 self.particle_distribution, amplitude_name, oldampl * factor
-=======
-                self.particle_distribution,
-                amplitude_name,
-                oldampl * (We / oldWe).decompose(),
->>>>>>> 4364aa7e
             )
 
 
@@ -401,21 +349,10 @@
     Sets particle mass of BaseLorentzFactor to the proton mass
     """
 
-<<<<<<< HEAD
     def __init__(self, particle_distribution):
         super(BaseLorentzProton, self).__init__(
             particle_distribution, mass=m_p
         )
-=======
-    def __init__(self, particle_distribution, B=3.24e-6 * u.G, **kwargs):
-        super(Synchrotron, self).__init__(particle_distribution)
-        self.B = validate_scalar("B", B, physical_type="magnetic flux density")
-        self.Eemin = 1 * u.GeV
-        self.Eemax = 1e9 * mec2
-        self.nEed = 100
-        self.param_names += ["B"]
-        self.__dict__.update(**kwargs)
->>>>>>> 4364aa7e
 
     Epmin = NumericalTrait(convertible_to=u.erg)
     Epmax = NumericalTrait(convertible_to=u.erg)
@@ -519,12 +456,7 @@
         CS1_1 = (
             2
             * np.pi
-<<<<<<< HEAD
             * self.mc2.cgs.value
-=======
-            * m_e.cgs.value
-            * c.cgs.value ** 2
->>>>>>> 4364aa7e
             * hbar.cgs.value
             * outspecene.to("erg").value
         )
@@ -538,21 +470,13 @@
             * self.B.to("G").value
             * self._gam ** 2
         )
-<<<<<<< HEAD
         Ec /= 2 * (self.mc2 / c).cgs.value
-=======
-        Ec /= 2 * (m_e * c).cgs.value
->>>>>>> 4364aa7e
 
         EgEc = outspecene.to("erg").value / np.vstack(Ec)
         dNdE = CS1 * Gtilde(EgEc)
         # return units
         spec = (
-<<<<<<< HEAD
             trapz_loglog(np.vstack(self._npart) * dNdE, self._gam, axis=0)
-=======
-            trapz_loglog(np.vstack(self._nelec) * dNdE, self._gam, axis=0)
->>>>>>> 4364aa7e
             / u.s
             / u.erg
         )
@@ -741,12 +665,8 @@
         self.Eemax = 1e9 * mec2
         self.nEed = 100
         self.param_names += ["seed_photon_fields"]
-<<<<<<< HEAD
         for key, value in kwargs.items():
             setattr(self, key, value)
-=======
-        self.__dict__.update(**kwargs)
->>>>>>> 4364aa7e
 
     @staticmethod
     def _process_input_seed(seed_photon_fields):
@@ -1022,11 +942,7 @@
                     Eph,
                 )
 
-<<<<<<< HEAD
             lum = uf * Eph * trapz_loglog(self._npart * gamint, self._gam)
-=======
-            lum = uf * Eph * trapz_loglog(self._nelec * gamint, self._gam)
->>>>>>> 4364aa7e
         lum = lum * u.Unit("1/s")
 
         return lum / outspecene  # return differential spectrum in 1/s/eV
@@ -1184,12 +1100,8 @@
         self.weight_ee = np.sum(Z * X)
         self.weight_ep = np.sum(Z ** 2 * X)
         self.param_names += ["n0", "weight_ee", "weight_ep"]
-<<<<<<< HEAD
         for key, value in kwargs.items():
             setattr(self, key, value)
-=======
-        self.__dict__.update(**kwargs)
->>>>>>> 4364aa7e
 
     @staticmethod
     def _sigma_1(gam, eps):
@@ -1366,11 +1278,7 @@
         return np.logspace(
             np.log10(self.Epmin.to("GeV").value),
             np.log10(self.Epmax.to("GeV").value),
-<<<<<<< HEAD
-            self.nEpd * (np.log10(self.Epmax / self.Epmin)),
-=======
             int(self.nEpd * (np.log10(self.Epmax / self.Epmin))),
->>>>>>> 4364aa7e
         )
 
     @property
@@ -1412,11 +1320,7 @@
                 np.logspace(
                     log10Epmin,
                     log10Epmax,
-<<<<<<< HEAD
-                    self.nEpd * (log10Epmax - log10Epmin),
-=======
                     int(self.nEpd * (log10Epmax - log10Epmin)),
->>>>>>> 4364aa7e
                 )
                 * u.GeV
             )
@@ -2082,11 +1986,7 @@
             * self._sigma_inel(Ep0)
             * self._particle_distribution(Ep0)
         )
-<<<<<<< HEAD
-        return qpi / np.sqrt(Epi ** 2 + self._m_pi ** 2)
-=======
         return qpi / np.sqrt(Epi ** 2 - self._m_pi ** 2)
->>>>>>> 4364aa7e
 
     def _calc_specpp_loE(self, Egamma):
         """
