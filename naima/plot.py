--- conflicted
+++ resolved
@@ -179,11 +179,7 @@
         histtype="stepfilled",
         color=color_cycle[0],
         lw=0,
-<<<<<<< HEAD
-        normed=1,
-=======
         density=True,
->>>>>>> 4364aa7e
     )
     kde = stats.kde.gaussian_kde(dist)
     ax2.plot(x, kde(x), color="k", label="KDE")
@@ -885,15 +881,10 @@
     if e_range is None and not hasattr(sampler, "blobs"):
         e_range = data["energy"][[0, -1]] * np.array((1.0 / 3.0, 3.0))
 
-<<<<<<< HEAD
-    if len(model_ML[0]) == len(data["energy"]) and plotdata is None:
-        plotdata = True
-=======
     if plotdata is None and len(model_ML[0]) == len(data["energy"]):
         model_unit, _ = sed_conversion(model_ML[0], model_ML[1].unit, sed)
         data_unit, _ = sed_conversion(data["energy"], data["flux"].unit, sed)
         plotdata = model_unit.is_equivalent(data_unit)
->>>>>>> 4364aa7e
     elif plotdata is None:
         plotdata = False
 
@@ -1329,26 +1320,17 @@
 
     try:
         data = validate_data_table(input_data)
-<<<<<<< HEAD
-    except TypeError:
-=======
     except TypeError as exc:
->>>>>>> 4364aa7e
         if hasattr(input_data, "data"):
             data = input_data.data
         elif isinstance(input_data, dict) and "energy" in input_data.keys():
             data = input_data
         else:
-<<<<<<< HEAD
-            log.warning("input_data format not know, no plotting data!")
-            return None
-=======
             log.warning(
                 "input_data format unknown, no plotting data! "
                 "Data loading exception: {}".format(exc)
             )
             raise
->>>>>>> 4364aa7e
 
     if figure is None:
         f = plt.figure()
@@ -1437,24 +1419,10 @@
     f.subplots_adjust(bottom=0.40, top=0.93, left=0.06, right=0.95)
 
     f.text(0.2, 0.27, dist_props, ha="left", va="top")
-<<<<<<< HEAD
 
     histnbins = min(max(25, int(len(samples) / 100.0)), 100)
     xlabel = "" if label is None else label
-    n, x, _ = ax.hist(
-        samples,
-        histnbins,
-        histtype="stepfilled",
-        color=color_cycle[0],
-        lw=0,
-        normed=1,
-    )
-=======
-
-    histnbins = min(max(25, int(len(samples) / 100.0)), 100)
-    xlabel = "" if label is None else label
-
->>>>>>> 4364aa7e
+
     if isinstance(samples, u.Quantity):
         samples_nounit = samples.value
     else:
