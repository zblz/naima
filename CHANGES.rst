0.9 (unreleased)
----------------

<<<<<<< HEAD
- Added the `ProtonSynchrotron` class to compute synchrotron radiation from
  proton populations.

Bug fixes
^^^^^^^^^
- Updated deprecated numpy usages.
=======
0.8.3 (2018-11-27)
------------------

Bug fixes
^^^^^^^^^

- Fixed plotting scalar blobs with units.
- Fixed plotting vector blobs with same length as data but incompatible units.

0.8.2 (2018-11-26)
------------------

- Formatted source code with black.

Bug fixes
^^^^^^^^^

- Fixed deprecated use of np.all and normed argument to matplotlib's hist.

0.8.1 (2017-09-27)
------------------

Bug fixes
^^^^^^^^^

- Fixed deprecated negative signs on numpy booleans.
- Fixed wrong sign in delta functional approximation of Kelner PionDecay.
>>>>>>> 4364aa7e

0.8 (2016-12-21)
----------------

- Added a `threads` parameter to `plot_fit` and `plot_samples` that set the
  number of cores to use in computing model samples for plotting.
- Added a new model for EBL absorption based on the tables of Dominguez et al.
  2011.

Bug fixes
^^^^^^^^^
- Updated to use new ``emcee`` autocorrelation API in version 2.2.
- Fixed sherpa models string representation.

0.7.1 (2016-02-04)
------------------

- Packaging bugfix

0.7 (2016-02-04)
----------------

- The ``InverseCompton`` class can now compute IC on arbitrary seed photon
  fields passed as arrays.
- ``plot_fit`` and ``plot_data`` have new options (``errorbar_opts`` and
  ``ulim_opts``) to control the properties of spectral flux points and
  upper-limits.
- There is a new table model class in ``naima.models.TableModel``.
- Added ``corner`` (former ``triangle_plot``) as a dependency.

0.6.1 (2015-10-29)
------------------

- Performance improvements to the memoize logic that result in 10% or higher
  improvement in model execution time.

0.6 (2015-09-10)
----------------

- Medians and associated errors are now shown with a precision corresponding to
  a single significant digit in the errors (except when the leading digit is 1,
  when two significant digits are shown). Note that they are still saved with
  full precision to the result tables.
- There is a new GUI tool for interactive model fitting:
  ``InteractiveModelFitter``, which can be accessed directly or through the
  ``interactive`` argument of ``get_sampler`` prior to a sampling run.
- Sampling run results can be saved and retrieved for later analysis or archival
  with the new functions `naima.save_run` and `naima.read_run`.
- The individual contributions to the total Inverse Compton spectrum of the
  different seed photon fields can now be accessed through the ``seed`` argument
  of the ``InverseCompton.flux`` and ``InverseCompton.sed`` functions.

Bug Fixes
^^^^^^^^^

- ``save_diagnostic_plots`` now turns matplotlib interactivity off, so the plots
  are only saved and not shown.
- The ``group`` column is now preserved if a data table is validated more than
  once.

0.5 (2015-08-05)
----------------

- ``save_results_table`` now saves the maximum log likelihood and ML parameters
  of the sample.
- Update ``astropy_helpers`` to 1.0.2 and require astropy >= 1.0.2 to ensure
  pickleable Tables.
- Internal data is a QTable instead of a dict.
- When multiple input spectra are used, they are now plotted with different
  colors and markers.
- Now doing the prefit with a minimizer that allows for relative tolerance
  termination: in general prefit will be faster.
- Add ``e_range`` and ``e_npoints`` parameters to ``plot_fit`` to allow
  computing the model samples for a wider energy range that the observed
  spectrum (or at energies between data sets, such as X-ray and gamma-ray)
- Added ``plot_corner`` as a thin wrapper around ``triangle.corner`` with ML
  parameter plotting.

0.4 (2015-03-19)
----------------

- All models have a cache of length 10 so that the output is not computed when
  the parameters have not changed. It can be turned off through the ``_memoize``
  attribute of the models.

Bug Fixes
^^^^^^^^^

- Fixed concatenation of UL and CL in ``validate_data_table``.

0.3 (2015-02-19)
----------------

- Added an option to save the distribution properties of scalar blobs when
  saving results table: option ``include_blobs`` of ``save_results_table``.
- A new method for radiative classes allows to renormalize the particle
  distributions to a given energy content in particles. See ``set_We`` and
  ``set_Wp`` in leptonic and hadronic classes, respectively.
- The default FIR and NIR photon fields for `naima.InverseCompton` have been set
  to the GALPROP values at a galactic radius of 6.5 kpc.
- Require astropy >= 1.0.

Bug Fixes
^^^^^^^^^

- Fixed sed conversion of residuals [#69]
- Fixed ``plot_data`` so it can take lists of data_tables.

API Changes
^^^^^^^^^^^

- The name of the ``table_format`` parameter of ``save_results_table`` has been changed
  to ``format`` for consistency with `astropy.io.ascii`.

0.2 (2015-02-10)
----------------

- Refactored sherpa models to use parent SherpaModelECPL class [#62]
- Added a data_sed flag to get_sampler to select whether to convert all data
  tables to SED or choose format of first data tables when providing multiple
  data tables.
- Added support for  a ``flux_ul`` column in input data tables.
- Added a method to estimate magnetic field: `naima.estimate_B`.
- Added the option to perform an optimization of the parameters before the MCMC
  run: see option ``prefit`` in `naima.get_sampler`.
- Convert between SED and differential fluxes automatically if the model and
  data physical types do not match.
- Add blob_labels parameter to save_diagnostic_plots.

Bug Fixes
^^^^^^^^^

- Fix sherpa models guess() for integrated datasets.
- Only complain about CL when there are ULs at a different CL.
- Fix parsing of string upper limit columns in Python 3.
- Use old energy unit when plotting a new data set onto a figure [#64]
- Show ordinate units when plotting blobs without spectral data.

API Changes
^^^^^^^^^^^

- module sherpamod is now sherpa_modules.

0.1 (2015-02-02)
----------------

- Initial release<|MERGE_RESOLUTION|>--- conflicted
+++ resolved
@@ -1,14 +1,9 @@
 0.9 (unreleased)
 ----------------
 
-<<<<<<< HEAD
 - Added the `ProtonSynchrotron` class to compute synchrotron radiation from
   proton populations.
 
-Bug fixes
-^^^^^^^^^
-- Updated deprecated numpy usages.
-=======
 0.8.3 (2018-11-27)
 ------------------
 
@@ -36,7 +31,6 @@
 
 - Fixed deprecated negative signs on numpy booleans.
 - Fixed wrong sign in delta functional approximation of Kelner PionDecay.
->>>>>>> 4364aa7e
 
 0.8 (2016-12-21)
 ----------------
