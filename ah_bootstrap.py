"""
This bootstrap module contains code for ensuring that the astropy_helpers
package will be importable by the time the setup.py script runs.  It also
includes some workarounds to ensure that a recent-enough version of setuptools
is being used for the installation.

This module should be the first thing imported in the setup.py of distributions
that make use of the utilities in astropy_helpers.  If the distribution ships
with its own copy of astropy_helpers, this module will first attempt to import
from the shipped copy.  However, it will also check PyPI to see if there are
any bug-fix releases on top of the current version that may be useful to get
past platform-specific bugs that have been fixed.  When running setup.py, use
the ``--offline`` command-line option to disable the auto-upgrade checks.

When this module is imported or otherwise executed it automatically calls a
main function that attempts to read the project's setup.cfg file, which it
checks for a configuration section called ``[ah_bootstrap]`` the presences of
that section, and options therein, determine the next step taken:  If it
contains an option called ``auto_use`` with a value of ``True``, it will
automatically call the main function of this module called
`use_astropy_helpers` (see that function's docstring for full details).
Otherwise no further action is taken and by default the system-installed version
of astropy-helpers will be used (however, ``ah_bootstrap.use_astropy_helpers``
may be called manually from within the setup.py script).

This behavior can also be controlled using the ``--auto-use`` and
``--no-auto-use`` command-line flags. For clarity, an alias for
``--no-auto-use`` is ``--use-system-astropy-helpers``, and we recommend using
the latter if needed.

Additional options in the ``[ah_boostrap]`` section of setup.cfg have the same
names as the arguments to `use_astropy_helpers`, and can be used to configure
the bootstrap script when ``auto_use = True``.

See https://github.com/astropy/astropy-helpers for more details, and for the
latest version of this module.
"""

import contextlib
import errno
import imp
import io
import locale
import os
import re
import subprocess as sp
import sys

try:
    from ConfigParser import ConfigParser, RawConfigParser
except ImportError:
    from configparser import ConfigParser, RawConfigParser


if sys.version_info[0] < 3:
    _str_types = (str, unicode)
    _text_type = unicode
    PY3 = False
else:
    _str_types = (str, bytes)
    _text_type = str
    PY3 = True


# What follows are several import statements meant to deal with install-time
# issues with either missing or misbehaving pacakges (including making sure
# setuptools itself is installed):


# Some pre-setuptools checks to ensure that either distribute or setuptools >=
# 0.7 is used (over pre-distribute setuptools) if it is available on the path;
# otherwise the latest setuptools will be downloaded and bootstrapped with
# ``ez_setup.py``.  This used to be included in a separate file called
# setuptools_bootstrap.py; but it was combined into ah_bootstrap.py
try:
    import pkg_resources

    _setuptools_req = pkg_resources.Requirement.parse("setuptools>=0.7")
    # This may raise a DistributionNotFound in which case no version of
    # setuptools or distribute is properly installed
    _setuptools = pkg_resources.get_distribution("setuptools")
    if _setuptools not in _setuptools_req:
        # Older version of setuptools; check if we have distribute; again if
        # this results in DistributionNotFound we want to give up
        _distribute = pkg_resources.get_distribution("distribute")
        if _setuptools != _distribute:
            # It's possible on some pathological systems to have an old version
            # of setuptools and distribute on sys.path simultaneously; make
            # sure distribute is the one that's used
            sys.path.insert(1, _distribute.location)
            _distribute.activate()
            imp.reload(pkg_resources)
except:
    # There are several types of exceptions that can occur here; if all else
    # fails bootstrap and use the bootstrapped version
    from ez_setup import use_setuptools

    use_setuptools()


# typing as a dependency for 1.6.1+ Sphinx causes issues when imported after
# initializing submodule with ah_boostrap.py
# See discussion and references in
# https://github.com/astropy/astropy-helpers/issues/302

try:
    import typing  # noqa
except ImportError:
    pass


# Note: The following import is required as a workaround to
# https://github.com/astropy/astropy-helpers/issues/89; if we don't import this
# module now, it will get cleaned up after `run_setup` is called, but that will
# later cause the TemporaryDirectory class defined in it to stop working when
# used later on by setuptools
try:
    import setuptools.py31compat  # noqa
except ImportError:
    pass


# matplotlib can cause problems if it is imported from within a call of
# run_setup(), because in some circumstances it will try to write to the user's
# home directory, resulting in a SandboxViolation.  See
# https://github.com/matplotlib/matplotlib/pull/4165
# Making sure matplotlib, if it is available, is imported early in the setup
# process can mitigate this (note importing matplotlib.pyplot has the same
# issue)
try:
    import matplotlib

    matplotlib.use("Agg")
    import matplotlib.pyplot
except:
    # Ignore if this fails for *any* reason*
    pass


# End compatibility imports...


# In case it didn't successfully import before the ez_setup checks
import pkg_resources

from setuptools import Distribution
from setuptools.package_index import PackageIndex

from distutils import log
from distutils.debug import DEBUG


# TODO: Maybe enable checking for a specific version of astropy_helpers?
DIST_NAME = "astropy-helpers"
PACKAGE_NAME = "astropy_helpers"
<<<<<<< HEAD
=======

if PY3:
    UPPER_VERSION_EXCLUSIVE = None
else:
    UPPER_VERSION_EXCLUSIVE = "3"
>>>>>>> 4364aa7e

# Defaults for other options
DOWNLOAD_IF_NEEDED = True
INDEX_URL = "https://pypi.python.org/simple"
USE_GIT = True
OFFLINE = False
AUTO_UPGRADE = True

# A list of all the configuration options and their required types
CFG_OPTIONS = [
    ("auto_use", bool),
    ("path", str),
    ("download_if_needed", bool),
    ("index_url", str),
    ("use_git", bool),
    ("offline", bool),
    ("auto_upgrade", bool),
]


class _Bootstrapper(object):
    """
    Bootstrapper implementation.  See ``use_astropy_helpers`` for parameter
    documentation.
    """

    def __init__(
        self,
        path=None,
        index_url=None,
        use_git=None,
        offline=None,
        download_if_needed=None,
        auto_upgrade=None,
    ):

        if path is None:
            path = PACKAGE_NAME

        if not (isinstance(path, _str_types) or path is False):
            raise TypeError("path must be a string or False")

        if PY3 and not isinstance(path, _text_type):
            fs_encoding = sys.getfilesystemencoding()
            path = path.decode(fs_encoding)  # path to unicode

        self.path = path

        # Set other option attributes, using defaults where necessary
        self.index_url = index_url if index_url is not None else INDEX_URL
        self.offline = offline if offline is not None else OFFLINE

        # If offline=True, override download and auto-upgrade
        if self.offline:
            download_if_needed = False
            auto_upgrade = False

        self.download = (
            download_if_needed
            if download_if_needed is not None
            else DOWNLOAD_IF_NEEDED
        )
        self.auto_upgrade = (
            auto_upgrade if auto_upgrade is not None else AUTO_UPGRADE
        )

        # If this is a release then the .git directory will not exist so we
        # should not use git.
        git_dir_exists = os.path.exists(
            os.path.join(os.path.dirname(__file__), ".git")
        )
        if use_git is None and not git_dir_exists:
            use_git = False

        self.use_git = use_git if use_git is not None else USE_GIT
        # Declared as False by default--later we check if astropy-helpers can be
        # upgraded from PyPI, but only if not using a source distribution (as in
        # the case of import from a git submodule)
        self.is_submodule = False

    @classmethod
    def main(cls, argv=None):
        if argv is None:
            argv = sys.argv

        config = cls.parse_config()
        config.update(cls.parse_command_line(argv))

        auto_use = config.pop("auto_use", False)
        bootstrapper = cls(**config)

        if auto_use:
            # Run the bootstrapper, otherwise the setup.py is using the old
            # use_astropy_helpers() interface, in which case it will run the
            # bootstrapper manually after reconfiguring it.
            bootstrapper.run()

        return bootstrapper

    @classmethod
    def parse_config(cls):
        if not os.path.exists("setup.cfg"):
            return {}

        cfg = ConfigParser()

        try:
            cfg.read("setup.cfg")
        except Exception as e:
            if DEBUG:
                raise

            log.error(
                "Error reading setup.cfg: {0!r}\n{1} will not be "
                "automatically bootstrapped and package installation may fail."
                "\n{2}".format(e, PACKAGE_NAME, _err_help_msg)
            )
            return {}

        if not cfg.has_section("ah_bootstrap"):
            return {}

        config = {}

        for option, type_ in CFG_OPTIONS:
            if not cfg.has_option("ah_bootstrap", option):
                continue

            if type_ is bool:
                value = cfg.getboolean("ah_bootstrap", option)
            else:
                value = cfg.get("ah_bootstrap", option)

            config[option] = value

        return config

    @classmethod
    def parse_command_line(cls, argv=None):
        if argv is None:
            argv = sys.argv

        config = {}

        # For now we just pop recognized ah_bootstrap options out of the
        # arg list.  This is imperfect; in the unlikely case that a setup.py
        # custom command or even custom Distribution class defines an argument
        # of the same name then we will break that.  However there's a catch22
        # here that we can't just do full argument parsing right here, because
        # we don't yet know *how* to parse all possible command-line arguments.
        if "--no-git" in argv:
            config["use_git"] = False
            argv.remove("--no-git")

        if "--offline" in argv:
            config["offline"] = True
            argv.remove("--offline")
<<<<<<< HEAD
=======

        if "--auto-use" in argv:
            config["auto_use"] = True
            argv.remove("--auto-use")

        if "--no-auto-use" in argv:
            config["auto_use"] = False
            argv.remove("--no-auto-use")

        if "--use-system-astropy-helpers" in argv:
            config["auto_use"] = False
            argv.remove("--use-system-astropy-helpers")
>>>>>>> 4364aa7e

        return config

    def run(self):
        strategies = ["local_directory", "local_file", "index"]
        dist = None

        # First, remove any previously imported versions of astropy_helpers;
        # this is necessary for nested installs where one package's installer
        # is installing another package via setuptools.sandbox.run_setup, as in
        # the case of setup_requires
        for key in list(sys.modules):
            try:
                if key == PACKAGE_NAME or key.startswith(PACKAGE_NAME + "."):
                    del sys.modules[key]
            except AttributeError:
                # Sometimes mysterious non-string things can turn up in
                # sys.modules
                continue

        # Check to see if the path is a submodule
        self.is_submodule = self._check_submodule()

        for strategy in strategies:
            method = getattr(self, "get_{0}_dist".format(strategy))
            dist = method()
            if dist is not None:
                break
        else:
            raise _AHBootstrapSystemExit(
                "No source found for the {0!r} package; {0} must be "
                "available and importable as a prerequisite to building "
                "or installing this package.".format(PACKAGE_NAME)
            )

        # This is a bit hacky, but if astropy_helpers was loaded from a
        # directory/submodule its Distribution object gets a "precedence" of
        # "DEVELOP_DIST".  However, in other cases it gets a precedence of
        # "EGG_DIST".  However, when activing the distribution it will only be
        # placed early on sys.path if it is treated as an EGG_DIST, so always
        # do that
        dist = dist.clone(precedence=pkg_resources.EGG_DIST)

        # Otherwise we found a version of astropy-helpers, so we're done
        # Just active the found distribution on sys.path--if we did a
        # download this usually happens automatically but it doesn't hurt to
        # do it again
        # Note: Adding the dist to the global working set also activates it
        # (makes it importable on sys.path) by default.

        try:
            pkg_resources.working_set.add(dist, replace=True)
        except TypeError:
            # Some (much) older versions of setuptools do not have the
            # replace=True option here.  These versions are old enough that all
            # bets may be off anyways, but it's easy enough to work around just
            # in case...
            if dist.key in pkg_resources.working_set.by_key:
                del pkg_resources.working_set.by_key[dist.key]
            pkg_resources.working_set.add(dist)

    @property
    def config(self):
        """
        A `dict` containing the options this `_Bootstrapper` was configured
        with.
        """

        return dict(
            (optname, getattr(self, optname))
            for optname, _ in CFG_OPTIONS
            if hasattr(self, optname)
        )

    def get_local_directory_dist(self):
        """
        Handle importing a vendored package from a subdirectory of the source
        distribution.
        """

        if not os.path.isdir(self.path):
            return

        log.info(
            "Attempting to import astropy_helpers from {0} {1!r}".format(
                "submodule" if self.is_submodule else "directory", self.path
            )
        )

        dist = self._directory_import()

        if dist is None:
            log.warn(
                "The requested path {0!r} for importing {1} does not "
                "exist, or does not contain a copy of the {1} "
                "package.".format(self.path, PACKAGE_NAME)
            )
        elif self.auto_upgrade and not self.is_submodule:
            # A version of astropy-helpers was found on the available path, but
            # check to see if a bugfix release is available on PyPI
            upgrade = self._do_upgrade(dist)
            if upgrade is not None:
                dist = upgrade

        return dist

    def get_local_file_dist(self):
        """
        Handle importing from a source archive; this also uses setup_requires
        but points easy_install directly to the source archive.
        """

        if not os.path.isfile(self.path):
            return

        log.info(
            "Attempting to unpack and import astropy_helpers from "
            "{0!r}".format(self.path)
        )

        try:
            dist = self._do_download(find_links=[self.path])
        except Exception as e:
            if DEBUG:
                raise

            log.warn(
                "Failed to import {0} from the specified archive {1!r}: "
                "{2}".format(PACKAGE_NAME, self.path, str(e))
            )
            dist = None

        if dist is not None and self.auto_upgrade:
            # A version of astropy-helpers was found on the available path, but
            # check to see if a bugfix release is available on PyPI
            upgrade = self._do_upgrade(dist)
            if upgrade is not None:
                dist = upgrade

        return dist

    def get_index_dist(self):
        if not self.download:
            log.warn("Downloading {0!r} disabled.".format(DIST_NAME))
            return None

        log.warn(
            "Downloading {0!r}; run setup.py with the --offline option to "
            "force offline installation.".format(DIST_NAME)
        )

        try:
            dist = self._do_download()
        except Exception as e:
            if DEBUG:
                raise
            log.warn(
                "Failed to download and/or install {0!r} from {1!r}:\n"
                "{2}".format(DIST_NAME, self.index_url, str(e))
            )
            dist = None

        # No need to run auto-upgrade here since we've already presumably
        # gotten the most up-to-date version from the package index
        return dist

    def _directory_import(self):
        """
        Import astropy_helpers from the given path, which will be added to
        sys.path.

        Must return True if the import succeeded, and False otherwise.
        """

        # Return True on success, False on failure but download is allowed, and
        # otherwise raise SystemExit
        path = os.path.abspath(self.path)

        # Use an empty WorkingSet rather than the man
        # pkg_resources.working_set, since on older versions of setuptools this
        # will invoke a VersionConflict when trying to install an upgrade
        ws = pkg_resources.WorkingSet([])
        ws.add_entry(path)
        dist = ws.by_key.get(DIST_NAME)

        if dist is None:
            # We didn't find an egg-info/dist-info in the given path, but if a
            # setup.py exists we can generate it
            setup_py = os.path.join(path, "setup.py")
            if os.path.isfile(setup_py):
<<<<<<< HEAD
                with _silence():
                    run_setup(os.path.join(path, "setup.py"), ["egg_info"])
=======
                # We use subprocess instead of run_setup from setuptools to
                # avoid segmentation faults - see the following for more details:
                # https://github.com/cython/cython/issues/2104
                sp.check_output(
                    [sys.executable, "setup.py", "egg_info"], cwd=path
                )
>>>>>>> 4364aa7e

                for dist in pkg_resources.find_distributions(path, True):
                    # There should be only one...
                    return dist

        return dist

    def _do_download(self, version="", find_links=None):
        if find_links:
            allow_hosts = ""
            index_url = None
        else:
            allow_hosts = None
            index_url = self.index_url

        # Annoyingly, setuptools will not handle other arguments to
        # Distribution (such as options) before handling setup_requires, so it
        # is not straightforward to programmatically augment the arguments which
        # are passed to easy_install
        class _Distribution(Distribution):
            def get_option_dict(self, command_name):
                opts = Distribution.get_option_dict(self, command_name)
                if command_name == "easy_install":
                    if find_links is not None:
                        opts["find_links"] = ("setup script", find_links)
                    if index_url is not None:
                        opts["index_url"] = ("setup script", index_url)
                    if allow_hosts is not None:
                        opts["allow_hosts"] = ("setup script", allow_hosts)
                return opts

        if version:
            req = "{0}=={1}".format(DIST_NAME, version)
        else:
            if UPPER_VERSION_EXCLUSIVE is None:
                req = DIST_NAME
            else:
                req = "{0}<{1}".format(DIST_NAME, UPPER_VERSION_EXCLUSIVE)

        attrs = {"setup_requires": [req]}

<<<<<<< HEAD
        attrs = {"setup_requires": [req]}
=======
        # NOTE: we need to parse the config file (e.g. setup.cfg) to make sure
        # it honours the options set in the [easy_install] section, and we need
        # to explicitly fetch the requirement eggs as setup_requires does not
        # get honored in recent versions of setuptools:
        # https://github.com/pypa/setuptools/issues/1273
>>>>>>> 4364aa7e

        try:

            context = _verbose if DEBUG else _silence
            with context():
                dist = _Distribution(attrs=attrs)
                try:
                    dist.parse_config_files(ignore_option_errors=True)
                    dist.fetch_build_eggs(req)
                except TypeError:
                    # On older versions of setuptools, ignore_option_errors
                    # doesn't exist, and the above two lines are not needed
                    # so we can just continue
                    pass

            # If the setup_requires succeeded it will have added the new dist to
            # the main working_set
            return pkg_resources.working_set.by_key.get(DIST_NAME)
        except Exception as e:
            if DEBUG:
                raise

            msg = "Error retrieving {0} from {1}:\n{2}"
            if find_links:
                source = find_links[0]
            elif index_url != INDEX_URL:
                source = index_url
            else:
                source = "PyPI"

            raise Exception(msg.format(DIST_NAME, source, repr(e)))

    def _do_upgrade(self, dist):
        # Build up a requirement for a higher bugfix release but a lower minor
        # release (so API compatibility is guaranteed)
        next_version = _next_version(dist.parsed_version)

        req = pkg_resources.Requirement.parse(
            "{0}>{1},<{2}".format(DIST_NAME, dist.version, next_version)
        )

        package_index = PackageIndex(index_url=self.index_url)

        upgrade = package_index.obtain(req)

        if upgrade is not None:
            return self._do_download(version=upgrade.version)

    def _check_submodule(self):
        """
        Check if the given path is a git submodule.

        See the docstrings for ``_check_submodule_using_git`` and
        ``_check_submodule_no_git`` for further details.
        """

        if self.path is None or (
            os.path.exists(self.path) and not os.path.isdir(self.path)
        ):
            return False

        if self.use_git:
            return self._check_submodule_using_git()
        else:
            return self._check_submodule_no_git()

    def _check_submodule_using_git(self):
        """
        Check if the given path is a git submodule.  If so, attempt to initialize
        and/or update the submodule if needed.

        This function makes calls to the ``git`` command in subprocesses.  The
        ``_check_submodule_no_git`` option uses pure Python to check if the given
        path looks like a git submodule, but it cannot perform updates.
        """

        cmd = ["git", "submodule", "status", "--", self.path]

        try:
            log.info(
                "Running `{0}`; use the --no-git option to disable git "
                "commands".format(" ".join(cmd))
            )
            returncode, stdout, stderr = run_cmd(cmd)
        except _CommandNotFound:
            # The git command simply wasn't found; this is most likely the
            # case on user systems that don't have git and are simply
            # trying to install the package from PyPI or a source
            # distribution.  Silently ignore this case and simply don't try
            # to use submodules
            return False

        stderr = stderr.strip()

        if returncode != 0 and stderr:
            # Unfortunately the return code alone cannot be relied on, as
            # earlier versions of git returned 0 even if the requested submodule
            # does not exist

            # This is a warning that occurs in perl (from running git submodule)
            # which only occurs with a malformatted locale setting which can
            # happen sometimes on OSX.  See again
            # https://github.com/astropy/astropy/issues/2749
            perl_warning = (
                "perl: warning: Falling back to the standard locale " '("C").'
            )
            if not stderr.strip().endswith(perl_warning):
                # Some other unknown error condition occurred
                log.warn(
                    "git submodule command failed "
                    "unexpectedly:\n{0}".format(stderr)
                )
                return False

        # Output of `git submodule status` is as follows:
        #
        # 1: Status indicator: '-' for submodule is uninitialized, '+' if
        # submodule is initialized but is not at the commit currently indicated
        # in .gitmodules (and thus needs to be updated), or 'U' if the
        # submodule is in an unstable state (i.e. has merge conflicts)
        #
        # 2. SHA-1 hash of the current commit of the submodule (we don't really
        # need this information but it's useful for checking that the output is
        # correct)
        #
        # 3. The output of `git describe` for the submodule's current commit
        # hash (this includes for example what branches the commit is on) but
        # only if the submodule is initialized.  We ignore this information for
        # now
        _git_submodule_status_re = re.compile(
            "^(?P<status>[+-U ])(?P<commit>[0-9a-f]{40}) "
            "(?P<submodule>\S+)( .*)?$"
        )

        # The stdout should only contain one line--the status of the
        # requested submodule
        m = _git_submodule_status_re.match(stdout)
        if m:
            # Yes, the path *is* a git submodule
            self._update_submodule(m.group("submodule"), m.group("status"))
            return True
        else:
            log.warn(
                "Unexpected output from `git submodule status`:\n{0}\n"
                "Will attempt import from {1!r} regardless.".format(
                    stdout, self.path
                )
            )
            return False

    def _check_submodule_no_git(self):
        """
        Like ``_check_submodule_using_git``, but simply parses the .gitmodules file
        to determine if the supplied path is a git submodule, and does not exec any
        subprocesses.

        This can only determine if a path is a submodule--it does not perform
        updates, etc.  This function may need to be updated if the format of the
        .gitmodules file is changed between git versions.
        """

        gitmodules_path = os.path.abspath(".gitmodules")

        if not os.path.isfile(gitmodules_path):
            return False

        # This is a minimal reader for gitconfig-style files.  It handles a few of
        # the quirks that make gitconfig files incompatible with ConfigParser-style
        # files, but does not support the full gitconfig syntax (just enough
        # needed to read a .gitmodules file).
        gitmodules_fileobj = io.StringIO()

        # Must use io.open for cross-Python-compatible behavior wrt unicode
        with io.open(gitmodules_path) as f:
            for line in f:
                # gitconfig files are more flexible with leading whitespace; just
                # go ahead and remove it
                line = line.lstrip()

                # comments can start with either # or ;
                if line and line[0] in (":", ";"):
                    continue

                gitmodules_fileobj.write(line)

        gitmodules_fileobj.seek(0)

        cfg = RawConfigParser()

        try:
            cfg.readfp(gitmodules_fileobj)
        except Exception as exc:
            log.warn(
                "Malformatted .gitmodules file: {0}\n"
                "{1} cannot be assumed to be a git submodule.".format(
                    exc, self.path
                )
            )
            return False

        for section in cfg.sections():
            if not cfg.has_option(section, "path"):
                continue

            submodule_path = cfg.get(section, "path").rstrip(os.sep)

            if submodule_path == self.path.rstrip(os.sep):
                return True

        return False

    def _update_submodule(self, submodule, status):
        if status == " ":
            # The submodule is up to date; no action necessary
            return
        elif status == "-":
            if self.offline:
                raise _AHBootstrapSystemExit(
                    "Cannot initialize the {0} submodule in --offline mode; "
                    "this requires being able to clone the submodule from an "
                    "online repository.".format(submodule)
                )
            cmd = ["update", "--init"]
            action = "Initializing"
        elif status == "+":
            cmd = ["update"]
            action = "Updating"
            if self.offline:
                cmd.append("--no-fetch")
        elif status == "U":
            raise _AHBootstrapSystemExit(
                "Error: Submodule {0} contains unresolved merge conflicts.  "
                "Please complete or abandon any changes in the submodule so that "
                "it is in a usable state, then try again.".format(submodule)
            )
        else:
            log.warn(
                "Unknown status {0!r} for git submodule {1!r}.  Will "
                "attempt to use the submodule as-is, but try to ensure "
                "that the submodule is in a clean state and contains no "
                "conflicts or errors.\n{2}".format(
                    status, submodule, _err_help_msg
                )
            )
            return

        err_msg = None
        cmd = ["git", "submodule"] + cmd + ["--", submodule]
        log.warn(
            "{0} {1} submodule with: `{2}`".format(
                action, submodule, " ".join(cmd)
            )
        )

        try:
            log.info(
                "Running `{0}`; use the --no-git option to disable git "
                "commands".format(" ".join(cmd))
            )
            returncode, stdout, stderr = run_cmd(cmd)
        except OSError as e:
            err_msg = str(e)
        else:
            if returncode != 0:
                err_msg = stderr

        if err_msg is not None:
            log.warn(
                "An unexpected error occurred updating the git submodule "
                "{0!r}:\n{1}\n{2}".format(submodule, err_msg, _err_help_msg)
            )


class _CommandNotFound(OSError):
    """
    An exception raised when a command run with run_cmd is not found on the
    system.
    """


def run_cmd(cmd):
    """
    Run a command in a subprocess, given as a list of command-line
    arguments.

    Returns a ``(returncode, stdout, stderr)`` tuple.
    """

    try:
        p = sp.Popen(cmd, stdout=sp.PIPE, stderr=sp.PIPE)
        # XXX: May block if either stdout or stderr fill their buffers;
        # however for the commands this is currently used for that is
        # unlikely (they should have very brief output)
        stdout, stderr = p.communicate()
    except OSError as e:
        if DEBUG:
            raise

        if e.errno == errno.ENOENT:
            msg = "Command not found: `{0}`".format(" ".join(cmd))
            raise _CommandNotFound(msg, cmd)
        else:
            raise _AHBootstrapSystemExit(
                "An unexpected error occurred when running the "
                "`{0}` command:\n{1}".format(" ".join(cmd), str(e))
            )

    # Can fail of the default locale is not configured properly.  See
    # https://github.com/astropy/astropy/issues/2749.  For the purposes under
    # consideration 'latin1' is an acceptable fallback.
    try:
        stdio_encoding = locale.getdefaultlocale()[1] or "latin1"
    except ValueError:
        # Due to an OSX oddity locale.getdefaultlocale() can also crash
        # depending on the user's locale/language settings.  See:
        # http://bugs.python.org/issue18378
        stdio_encoding = "latin1"

    # Unlikely to fail at this point but even then let's be flexible
    if not isinstance(stdout, _text_type):
        stdout = stdout.decode(stdio_encoding, "replace")
    if not isinstance(stderr, _text_type):
        stderr = stderr.decode(stdio_encoding, "replace")

    return (p.returncode, stdout, stderr)


def _next_version(version):
    """
    Given a parsed version from pkg_resources.parse_version, returns a new
    version string with the next minor version.

    Examples
    ========
    >>> _next_version(pkg_resources.parse_version('1.2.3'))
    '1.3.0'
    """

    if hasattr(version, "base_version"):
        # New version parsing from setuptools >= 8.0
        if version.base_version:
            parts = version.base_version.split(".")
        else:
            parts = []
    else:
        parts = []
        for part in version:
            if part.startswith("*"):
                break
            parts.append(part)

    parts = [int(p) for p in parts]

    if len(parts) < 3:
        parts += [0] * (3 - len(parts))

    major, minor, micro = parts[:3]

    return "{0}.{1}.{2}".format(major, minor + 1, 0)


class _DummyFile(object):
    """A noop writeable object."""

    errors = ""  # Required for Python 3.x
    encoding = "utf-8"

    def write(self, s):
        pass

    def flush(self):
        pass


@contextlib.contextmanager
def _verbose():
    yield


@contextlib.contextmanager
def _silence():
    """A context manager that silences sys.stdout and sys.stderr."""

    old_stdout = sys.stdout
    old_stderr = sys.stderr
    sys.stdout = _DummyFile()
    sys.stderr = _DummyFile()
    exception_occurred = False
    try:
        yield
    except:
        exception_occurred = True
        # Go ahead and clean up so that exception handling can work normally
        sys.stdout = old_stdout
        sys.stderr = old_stderr
        raise

    if not exception_occurred:
        sys.stdout = old_stdout
        sys.stderr = old_stderr


_err_help_msg = """
If the problem persists consider installing astropy_helpers manually using pip
(`pip install astropy_helpers`) or by manually downloading the source archive,
extracting it, and installing by running `python setup.py install` from the
root of the extracted source code.
"""


class _AHBootstrapSystemExit(SystemExit):
    def __init__(self, *args):
        if not args:
            msg = "An unknown problem occurred bootstrapping astropy_helpers."
        else:
            msg = args[0]

        msg += "\n" + _err_help_msg

        super(_AHBootstrapSystemExit, self).__init__(msg, *args[1:])


BOOTSTRAPPER = _Bootstrapper.main()


def use_astropy_helpers(**kwargs):
    """
    Ensure that the `astropy_helpers` module is available and is importable.
    This supports automatic submodule initialization if astropy_helpers is
    included in a project as a git submodule, or will download it from PyPI if
    necessary.

    Parameters
    ----------

    path : str or None, optional
        A filesystem path relative to the root of the project's source code
        that should be added to `sys.path` so that `astropy_helpers` can be
        imported from that path.

        If the path is a git submodule it will automatically be initialized
        and/or updated.

        The path may also be to a ``.tar.gz`` archive of the astropy_helpers
        source distribution.  In this case the archive is automatically
        unpacked and made temporarily available on `sys.path` as a ``.egg``
        archive.

        If `None` skip straight to downloading.

    download_if_needed : bool, optional
        If the provided filesystem path is not found an attempt will be made to
        download astropy_helpers from PyPI.  It will then be made temporarily
        available on `sys.path` as a ``.egg`` archive (using the
        ``setup_requires`` feature of setuptools.  If the ``--offline`` option
        is given at the command line the value of this argument is overridden
        to `False`.

    index_url : str, optional
        If provided, use a different URL for the Python package index than the
        main PyPI server.

    use_git : bool, optional
        If `False` no git commands will be used--this effectively disables
        support for git submodules. If the ``--no-git`` option is given at the
        command line the value of this argument is overridden to `False`.

    auto_upgrade : bool, optional
        By default, when installing a package from a non-development source
        distribution ah_boostrap will try to automatically check for patch
        releases to astropy-helpers on PyPI and use the patched version over
        any bundled versions.  Setting this to `False` will disable that
        functionality. If the ``--offline`` option is given at the command line
        the value of this argument is overridden to `False`.

    offline : bool, optional
        If `False` disable all actions that require an internet connection,
        including downloading packages from the package index and fetching
        updates to any git submodule.  Defaults to `True`.
    """

    global BOOTSTRAPPER

    config = BOOTSTRAPPER.config
    config.update(**kwargs)

    # Create a new bootstrapper with the updated configuration and run it
    BOOTSTRAPPER = _Bootstrapper(**config)
    BOOTSTRAPPER.run()<|MERGE_RESOLUTION|>--- conflicted
+++ resolved
@@ -153,14 +153,11 @@
 # TODO: Maybe enable checking for a specific version of astropy_helpers?
 DIST_NAME = "astropy-helpers"
 PACKAGE_NAME = "astropy_helpers"
-<<<<<<< HEAD
-=======
 
 if PY3:
     UPPER_VERSION_EXCLUSIVE = None
 else:
     UPPER_VERSION_EXCLUSIVE = "3"
->>>>>>> 4364aa7e
 
 # Defaults for other options
 DOWNLOAD_IF_NEEDED = True
@@ -318,8 +315,6 @@
         if "--offline" in argv:
             config["offline"] = True
             argv.remove("--offline")
-<<<<<<< HEAD
-=======
 
         if "--auto-use" in argv:
             config["auto_use"] = True
@@ -332,7 +327,6 @@
         if "--use-system-astropy-helpers" in argv:
             config["auto_use"] = False
             argv.remove("--use-system-astropy-helpers")
->>>>>>> 4364aa7e
 
         return config
 
@@ -523,17 +517,12 @@
             # setup.py exists we can generate it
             setup_py = os.path.join(path, "setup.py")
             if os.path.isfile(setup_py):
-<<<<<<< HEAD
-                with _silence():
-                    run_setup(os.path.join(path, "setup.py"), ["egg_info"])
-=======
                 # We use subprocess instead of run_setup from setuptools to
                 # avoid segmentation faults - see the following for more details:
                 # https://github.com/cython/cython/issues/2104
                 sp.check_output(
                     [sys.executable, "setup.py", "egg_info"], cwd=path
                 )
->>>>>>> 4364aa7e
 
                 for dist in pkg_resources.find_distributions(path, True):
                     # There should be only one...
@@ -575,15 +564,11 @@
 
         attrs = {"setup_requires": [req]}
 
-<<<<<<< HEAD
-        attrs = {"setup_requires": [req]}
-=======
         # NOTE: we need to parse the config file (e.g. setup.cfg) to make sure
         # it honours the options set in the [easy_install] section, and we need
         # to explicitly fetch the requirement eggs as setup_requires does not
         # get honored in recent versions of setuptools:
         # https://github.com/pypa/setuptools/issues/1273
->>>>>>> 4364aa7e
 
         try:
 
